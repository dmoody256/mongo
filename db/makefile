# makefile for our db project

FLAGS= ${CFLAGS} -fPIC -ggdb -pthread -O0  -I .. -I/opt/java/include/ -I/opt/java/include/linux -Isrc/p -I/src/p/db -I/System/Library/Frameworks/JavaVM.framework/Versions/CurrentJDK/Headers/

#BOOSTLIB=libboost_regex-gcc41-1_34_1.so.1.34.1
#BOOSTLIB=libboost_regex-gcc41-d-1_34_1.so.1.34.1
#BOOSTLIB=../lib/libboost_thread-gcc41-mt-d-1_34_1.a
BOOSTLIB = -lboost_thread

LIBS= /usr/local/lib/libpcrecpp.a /usr/local/lib/libpcre.a

OBJS=../stdafx.o ../util/sock.o ../grid/message.o ../util/mmap.o pdfile.o query.o jsobj.o introspect.o

.cpp.o:
	g++ -c $(FLAGS) $< -o $@

# Our convention is that passing 'quicktest' on the command line means run 
# fast regressions and then immediately exit.  That way you know immediately if you
# broke something horribly.

db: $(OBJS) db.o $(LIBS)
	g++ $(FLAGS) -o $@ $(OBJS) db.o $(LIBS) $(BOOSTLIB)
#	-./db quicktest

clean:
	-rm -f $(OBJS) db.o
	-rm -f db

cleandb:
	rm /data/db/*

/usr/local/lib/libpcrecpp.a:
	cat pcre.txt
<<<<<<< HEAD

pcre:
	curl -O ftp://ftp.csx.cam.ac.uk/pub/software/programming/pcre/pcre-7.4.tar.gz
	tar -xzf pcre-7.4.tar.gz 
	cd pcre-7.4 && ./configure --enable-utf8 --with-match-limit=200000 --with-match-limit-recursion=4000 && make && make install
=======
>>>>>>> 77d3be84
<|MERGE_RESOLUTION|>--- conflicted
+++ resolved
@@ -31,11 +31,8 @@
 
 /usr/local/lib/libpcrecpp.a:
 	cat pcre.txt
-<<<<<<< HEAD
 
 pcre:
 	curl -O ftp://ftp.csx.cam.ac.uk/pub/software/programming/pcre/pcre-7.4.tar.gz
 	tar -xzf pcre-7.4.tar.gz 
 	cd pcre-7.4 && ./configure --enable-utf8 --with-match-limit=200000 --with-match-limit-recursion=4000 && make && make install
-=======
->>>>>>> 77d3be84
