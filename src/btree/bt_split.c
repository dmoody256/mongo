/*-
 * Copyright (c) 2014-2015 MongoDB, Inc.
 * Copyright (c) 2008-2014 WiredTiger, Inc.
 *	All rights reserved.
 *
 * See the file LICENSE for redistribution information.
 */

#include "wt_internal.h"

#define	WT_MEM_TRANSFER(from_decr, to_incr, len) do {			\
	size_t __len = (len);						\
	from_decr += __len;						\
	to_incr += __len;						\
} while (0)

/*
 * __split_oldest_gen --
 *	Calculate the oldest active split generation.
 */
static uint64_t
__split_oldest_gen(WT_SESSION_IMPL *session)
{
	WT_CONNECTION_IMPL *conn;
	WT_SESSION_IMPL *s;
	uint64_t gen, oldest;
	u_int i, session_cnt;

	conn = S2C(session);
	WT_ORDERED_READ(session_cnt, conn->session_cnt);
	for (i = 0, s = conn->sessions, oldest = conn->split_gen + 1;
	    i < session_cnt;
	    i++, s++)
		if (((gen = s->split_gen) != 0) && gen < oldest)
			oldest = gen;

	return (oldest);
}

/*
 * __split_stash_add --
 *	Add a new entry into the session's split stash list.
 */
static int
__split_stash_add(
    WT_SESSION_IMPL *session, uint64_t split_gen, void *p, size_t len)
{
	WT_CONNECTION_IMPL *conn;
	WT_SPLIT_STASH *stash;

	WT_ASSERT(session, p != NULL);

	conn = S2C(session);

	/* Grow the list as necessary. */
	WT_RET(__wt_realloc_def(session, &session->split_stash_alloc,
	    session->split_stash_cnt + 1, &session->split_stash));

	stash = session->split_stash + session->split_stash_cnt++;
	stash->split_gen = split_gen;
	stash->p = p;
	stash->len = len;

	(void)__wt_atomic_add64(&conn->split_stashed_bytes, len);
	(void)__wt_atomic_add64(&conn->split_stashed_objects, 1);

	/* See if we can free any previous entries. */
	if (session->split_stash_cnt > 1)
		__wt_split_stash_discard(session);

	return (0);
}

/*
 * __wt_split_stash_discard --
 *	Discard any memory from a session's split stash that we can.
 */
void
__wt_split_stash_discard(WT_SESSION_IMPL *session)
{
	WT_CONNECTION_IMPL *conn;
	WT_SPLIT_STASH *stash;
	uint64_t oldest;
	size_t i;

	conn = S2C(session);

	/* Get the oldest split generation. */
	oldest = __split_oldest_gen(session);

	for (i = 0, stash = session->split_stash;
	    i < session->split_stash_cnt;
	    ++i, ++stash) {
		if (stash->p == NULL)
			continue;
		else if (stash->split_gen >= oldest)
			break;
		/*
		 * It's a bad thing if another thread is in this memory after
		 * we free it, make sure nothing good happens to that thread.
		 */
		(void)__wt_atomic_sub64(&conn->split_stashed_bytes, stash->len);
		(void)__wt_atomic_sub64(&conn->split_stashed_objects, 1);
		__wt_overwrite_and_free_len(session, stash->p, stash->len);
	}

	/*
	 * If there are enough free slots at the beginning of the list, shuffle
	 * everything down.
	 */
	if (i > 100 || i == session->split_stash_cnt)
		if ((session->split_stash_cnt -= i) > 0)
			memmove(session->split_stash, stash,
			    session->split_stash_cnt * sizeof(*stash));
}

/*
 * __wt_split_stash_discard_all --
 *	Discard all memory from a session's split stash.
 */
void
__wt_split_stash_discard_all(
    WT_SESSION_IMPL *session_safe, WT_SESSION_IMPL *session)
{
	WT_SPLIT_STASH *stash;
	size_t i;

	/*
	 * This function is called during WT_CONNECTION.close to discard any
	 * memory that remains.  For that reason, we take two WT_SESSION_IMPL
	 * arguments: session_safe is still linked to the WT_CONNECTION and
	 * can be safely used for calls to other WiredTiger functions, while
	 * session is the WT_SESSION_IMPL we're cleaning up.
	 */
	for (i = 0, stash = session->split_stash;
	    i < session->split_stash_cnt;
	    ++i, ++stash)
		if (stash->p != NULL)
			__wt_free(session_safe, stash->p);

	__wt_free(session_safe, session->split_stash);
	session->split_stash_cnt = session->split_stash_alloc = 0;
}

/*
 * __split_safe_free --
 *	Free a buffer if we can be sure no thread is accessing it, or schedule
 *	it to be freed otherwise.
 */
static int
__split_safe_free(WT_SESSION_IMPL *session,
    uint64_t split_gen, int exclusive, void *p, size_t s)
{
	/* We should only call safe free if we aren't pinning the memory. */
	WT_ASSERT(session, session->split_gen != split_gen);

	/*
	 * We have swapped something in a page: if we don't have exclusive
	 * access, check whether there are other threads in the same tree.
	 */
	if (!exclusive && __split_oldest_gen(session) > split_gen)
		exclusive = 1;

	if (exclusive) {
		__wt_free(session, p);
		return (0);
	}

	return (__split_stash_add(session, split_gen, p, s));
}

/*
 * __split_should_deepen --
 *	Return if we should deepen the tree.
 */
static int
__split_should_deepen(WT_SESSION_IMPL *session, WT_REF *ref)
{
	WT_BTREE *btree;
	WT_PAGE *page;
	WT_PAGE_INDEX *pindex;

	btree = S2BT(session);
	page = ref->page;

	/*
	 * Our caller is holding the parent page locked to single-thread splits,
	 * which means we can safely look at the page's index without setting a
	 * split generation.
	 */
	pindex = WT_INTL_INDEX_GET_SAFE(page);

	/*
	 * Deepen the tree if the page's memory footprint is larger than the
	 * maximum size for a page in memory (presumably putting eviction
	 * pressure on the cache).
	 */
	if (page->memory_footprint < btree->maxmempage)
		return (0);

	/*
	 * Ensure the page has enough entries to make it worth splitting and
	 * we get a significant payback (in the case of a set of large keys,
	 * splitting won't help).
	 */
	if (pindex->entries > btree->split_deepen_min_child)
		return (1);

	/*
	 * Don't allow a single page to put pressure on cache usage. The root
	 * page cannot be evicted, so if it's larger than the maximum, or if
	 * and page has a quarter of the cache, let it split, a deep tree is
	 * better than making no progress at all. Sanity check for 100 on-page
	 * keys, nothing helps in the case of large keys and a too-small cache.
	 */
	if (pindex->entries >= 100 &&
	    (__wt_ref_is_root(ref) ||
	    page->memory_footprint >= S2C(session)->cache_size / 4))
		return (1);

	return (0);
}

/*
 * __split_ovfl_key_cleanup --
 *	Handle cleanup for on-page row-store overflow keys.
 */
static int
__split_ovfl_key_cleanup(WT_SESSION_IMPL *session, WT_PAGE *page, WT_REF *ref)
{
	WT_CELL *cell;
	WT_CELL_UNPACK kpack;
	WT_IKEY *ikey;
	uint32_t cell_offset;

	/*
	 * A key being discarded (page split) or moved to a different page (page
	 * deepening) may be an on-page overflow key.  Clear any reference to an
	 * underlying disk image, and, if the key hasn't been deleted, delete it
	 * along with any backing blocks.
	 */
	if ((ikey = __wt_ref_key_instantiated(ref)) == NULL)
		return (0);
	if ((cell_offset = ikey->cell_offset) == 0)
		return (0);

	/* Leak blocks rather than try this twice. */
	ikey->cell_offset = 0;

	cell = WT_PAGE_REF_OFFSET(page, cell_offset);
	__wt_cell_unpack(cell, &kpack);
	if (kpack.ovfl && kpack.raw != WT_CELL_KEY_OVFL_RM)
		WT_RET(__wt_ovfl_discard(session, cell));

	return (0);
}

/*
 * __split_ref_deepen_move --
 *	Move a WT_REF from a parent to a child in service of a split to deepen
 * the tree, including updating the accounting information.
 */
static int
__split_ref_deepen_move(WT_SESSION_IMPL *session,
    WT_PAGE *parent, WT_REF *ref, size_t *parent_decrp, size_t *child_incrp)
{
	WT_ADDR *addr;
	WT_CELL_UNPACK unpack;
	WT_DECL_RET;
	WT_IKEY *ikey;
	size_t size;
	void *key;

	/*
	 * Instantiate row-store keys, and column- and row-store addresses in
	 * the WT_REF structures referenced by a page that's being split (and
	 * deepening the tree).  The WT_REF structures aren't moving, but the
	 * index references are moving from the page we're splitting to a set
	 * of child pages, and so we can no longer reference the block image
	 * that remains with the page being split.
	 *
	 * No locking is required to update the WT_REF structure because we're
	 * the only thread splitting the parent page, and there's no way for
	 * readers to race with our updates of single pointers.  The changes
	 * have to be written before the page goes away, of course, our caller
	 * owns that problem.
	 *
	 * Row-store keys, first.
	 */
	if (parent->type == WT_PAGE_ROW_INT) {
		if ((ikey = __wt_ref_key_instantiated(ref)) == NULL) {
			__wt_ref_key(parent, ref, &key, &size);
			WT_RET(__wt_row_ikey(session, 0, key, size, ref));
			ikey = ref->key.ikey;
		} else {
			WT_RET(__split_ovfl_key_cleanup(session, parent, ref));
			*parent_decrp += sizeof(WT_IKEY) + ikey->size;
		}
		*child_incrp += sizeof(WT_IKEY) + ikey->size;
	}

	/*
	 * If there's no address (the page has never been written), or the
	 * address has been instantiated, there's no work to do.  Otherwise,
	 * get the address from the on-page cell.
	 */
	addr = ref->addr;
	if (addr != NULL && !__wt_off_page(parent, addr)) {
		__wt_cell_unpack((WT_CELL *)ref->addr, &unpack);
		WT_RET(__wt_calloc_one(session, &addr));
		if ((ret = __wt_strndup(
		    session, unpack.data, unpack.size, &addr->addr)) != 0) {
			__wt_free(session, addr);
			return (ret);
		}
		addr->size = (uint8_t)unpack.size;
		addr->type =
		    unpack.raw == WT_CELL_ADDR_INT ? WT_ADDR_INT : WT_ADDR_LEAF;
		ref->addr = addr;
	}

	/* And finally, the WT_REF itself. */
	WT_MEM_TRANSFER(*parent_decrp, *child_incrp, sizeof(WT_REF));

	return (0);
}

#ifdef HAVE_DIAGNOSTIC
/*
 * __split_verify_intl_key_order --
 *	Verify the key order on an internal page after a split, diagnostic only.
 */
static void
__split_verify_intl_key_order(WT_SESSION_IMPL *session, WT_PAGE *page)
{
	WT_BTREE *btree;
	WT_ITEM *next, _next, *last, _last, *tmp;
	WT_REF *ref;
	uint64_t recno;
	int cmp, first;

	btree = S2BT(session);

	switch (page->type) {
	case WT_PAGE_COL_INT:
		recno = 0;		/* Less than any valid record number. */
		WT_INTL_FOREACH_BEGIN(session, page, ref) {
			WT_ASSERT(session, ref->key.recno > recno);
			recno = ref->key.recno;
		} WT_INTL_FOREACH_END;
		break;
	case WT_PAGE_ROW_INT:
		next = &_next;
		WT_CLEAR(_next);
		last = &_last;
		WT_CLEAR(_last);

		first = 1;
		WT_INTL_FOREACH_BEGIN(session, page, ref) {
			__wt_ref_key(page, ref, &next->data, &next->size);
			if (last->size == 0) {
				if (first)
					first = 0;
				else {
					WT_ASSERT(session, __wt_compare(
					    session, btree->collator, last,
					    next, &cmp) == 0);
					WT_ASSERT(session, cmp < 0);
				}
			}
			tmp = last;
			last = next;
			next = tmp;
		} WT_INTL_FOREACH_END;
		break;
	}
}
#endif

/*
 * __split_deepen --
 *	Split an internal page in-memory, deepening the tree.
 */
static int
__split_deepen(WT_SESSION_IMPL *session, WT_PAGE *parent)
{
	WT_BTREE *btree;
	WT_DECL_RET;
	WT_PAGE *child;
	WT_PAGE_INDEX *alloc_index, *child_pindex, *pindex;
	WT_REF **alloc_refp;
	WT_REF *child_ref, **child_refp, *parent_ref, **parent_refp, *ref;
	size_t child_incr, parent_decr, parent_incr, size;
	uint64_t split_gen;
	uint32_t children, chunk, i, j, moved_entries, new_entries, remain;
	uint32_t skip_leading, slots;
	int panic;
	void *p;

	WT_STAT_FAST_CONN_INCR(session, cache_eviction_deepen);
	WT_STAT_FAST_DATA_INCR(session, cache_eviction_deepen);

	btree = S2BT(session);
	alloc_index = NULL;
	parent_incr = parent_decr = 0;
	panic = 0;

	/*
	 * Our caller is holding the parent page locked to single-thread splits,
	 * which means we can safely look at the page's index without setting a
	 * split generation.
	 */
	pindex = WT_INTL_INDEX_GET_SAFE(parent);

	/*
	 * A prepending/appending workload will repeatedly deepen parts of the
	 * tree that aren't changing, and appending workloads are not uncommon.
	 * First, keep the first/last pages of the tree at their current level,
	 * to catch simple workloads. Second, track the number of entries which
	 * resulted from the last time we deepened this page, and if we refilled
	 * this page without splitting into those slots, ignore them for this
	 * split. It's not exact because an eviction might split into any part
	 * of the page: if 80% of the splits are at the end of the page, assume
	 * an append-style workload. Of course, the plan eventually fails: when
	 * repeatedly deepening this page for an append-only workload, we will
	 * progressively ignore more and more of the slots. When ignoring 90% of
	 * the slots, deepen the entire page again.
	 *
	 * Figure out how many slots we're leaving at this level and how many
	 * child pages we're creating.
	 */
#undef	skip_trailing
#define	skip_trailing	1
	skip_leading = 1;
	new_entries = pindex->entries - parent->pg_intl_deepen_split_last;
	if (parent->pg_intl_deepen_split_append > (new_entries * 8) / 10)
		skip_leading = parent->pg_intl_deepen_split_last;
	if (skip_leading > (pindex->entries * 9) * 10)
		skip_leading = 1;

	/*
	 * In a few (rare) cases we split pages with only a few entries, and in
	 * those cases we keep it simple, 10 children, skip only first and last
	 * entries. Otherwise, split into a lot of child pages.
	 */
	moved_entries = pindex->entries - (skip_leading + skip_trailing);
	children = moved_entries / btree->split_deepen_per_child;
	if (children < 10) {
		children = 10;
		skip_leading = 1;
		moved_entries =
		    pindex->entries - (skip_leading + skip_trailing);
	}

	WT_ERR(__wt_verbose(session, WT_VERB_SPLIT,
	    "%p: %" PRIu32 " elements, splitting into %" PRIu32 " children",
	    parent, pindex->entries, children));

	/*
	 * Allocate a new WT_PAGE_INDEX and set of WT_REF objects. Initialize
	 * the slots of the allocated WT_PAGE_INDEX to point to the pages we're
	 * keeping at the current level, and the rest of the slots to point to
	 * new WT_REF objects.
	 */
	size = sizeof(WT_PAGE_INDEX) +
	    (children + skip_leading + skip_trailing) * sizeof(WT_REF *);
	WT_ERR(__wt_calloc(session, 1, size, &alloc_index));
	parent_incr += size;
	alloc_index->index = (WT_REF **)(alloc_index + 1);
	alloc_index->entries = children + skip_leading + skip_trailing;
	for (alloc_refp = alloc_index->index,
	    i = 0; i < skip_leading; ++alloc_refp, ++i)
		alloc_index->index[i] = pindex->index[i];
	for (i = 0; i < children; ++alloc_refp, ++i)
		WT_ERR(__wt_calloc_one(session, alloc_refp));
	parent_incr += children * sizeof(WT_REF);
	alloc_index->index[alloc_index->entries - 1] =
	    pindex->index[pindex->entries - 1];

	/* Allocate child pages, and connect them into the new page index. */
	chunk = moved_entries / children;
	remain = moved_entries - chunk * (children - 1);
	for (parent_refp = pindex->index + skip_leading,
	    alloc_refp = alloc_index->index + skip_leading,
	    i = 0; i < children; ++i) {
		slots = i == children - 1 ? remain : chunk;
		WT_ERR(__wt_page_alloc(
		    session, parent->type, 0, slots, 0, &child));

		/*
		 * Initialize the parent page's child reference; we need a copy
		 * of the page's key.
		 */
		ref = *alloc_refp++;
		ref->home = parent;
		ref->page = child;
		ref->addr = NULL;
		if (parent->type == WT_PAGE_ROW_INT) {
			__wt_ref_key(parent, *parent_refp, &p, &size);
			WT_ERR(__wt_row_ikey(session, 0, p, size, ref));
			parent_incr += sizeof(WT_IKEY) + size;
		} else
			ref->key.recno = (*parent_refp)->key.recno;
		ref->state = WT_REF_MEM;

		/* Initialize the child page. */
		if (parent->type == WT_PAGE_COL_INT)
			child->pg_intl_recno = (*parent_refp)->key.recno;
		child->pg_intl_parent_ref = ref;

		/* Mark it dirty. */
		WT_ERR(__wt_page_modify_init(session, child));
		__wt_page_modify_set(session, child);

		/*
		 * Once the split goes live, the newly created internal pages
		 * might be evicted and their WT_REF structures freed.  If those
		 * pages are evicted before threads exit the previous page index
		 * array, a thread might see a freed WT_REF.  Set the eviction
		 * transaction requirement for the newly created internal pages.
		 */
		child->modify->mod_split_txn = __wt_txn_new_id(session);

		/*
		 * The newly allocated child's page index references the same
		 * structures as the parent.  (We cannot move WT_REF structures,
		 * threads may be underneath us right now changing the structure
		 * state.)  However, if the WT_REF structures reference on-page
		 * information, we have to fix that, because the disk image for
		 * the page that has an page index entry for the WT_REF is about
		 * to change.
		 */
		child_incr = 0;
		child_pindex = WT_INTL_INDEX_GET_SAFE(child);
		for (child_refp = child_pindex->index, j = 0; j < slots; ++j) {
			WT_ERR(__split_ref_deepen_move(session,
			    parent, *parent_refp, &parent_decr, &child_incr));
			*child_refp++ = *parent_refp++;
		}
		__wt_cache_page_inmem_incr(session, child, child_incr);
	}
	WT_ASSERT(session,
	    alloc_refp - alloc_index->index ==
	    alloc_index->entries - skip_trailing);
	WT_ASSERT(session,
	    parent_refp - pindex->index == pindex->entries - skip_trailing);

	/*
	 * Confirm the parent page's index hasn't moved, then update it, which
	 * makes the split visible to threads descending the tree. From this
	 * point on, we're committed to the split.  If subsequent work fails,
	 * we have to panic because we may have threads of control using the
	 * new page index we swap in.
	 *
	 * A note on error handling: until this point, there's no problem with
	 * unwinding on error.  We allocated a new page index, a new set of
	 * WT_REFs and a new set of child pages -- if an error occurred, the
	 * parent remained unchanged, although it may have an incorrect memory
	 * footprint.  From now on we've modified the parent page, attention
	 * needs to be paid.
	 */
	WT_ASSERT(session, WT_INTL_INDEX_GET_SAFE(parent) == pindex);
	WT_INTL_INDEX_SET(parent, alloc_index);
	split_gen = __wt_atomic_addv64(&S2C(session)->split_gen, 1);
	panic = 1;

#ifdef HAVE_DIAGNOSTIC
	WT_WITH_PAGE_INDEX(session,
	    __split_verify_intl_key_order(session, parent));
#endif
	/*
	 * Save the number of entries created by deepening the tree and reset
	 * the count of splits into this page after that point.
	 */
	parent->pg_intl_deepen_split_append = 0;
	parent->pg_intl_deepen_split_last = alloc_index->entries;

	/*
	 * The moved reference structures now reference the wrong parent page,
	 * and we have to fix that up.  The problem is revealed when a thread
	 * of control searches for a page's reference structure slot, and fails
	 * to find it because the page it's searching no longer references it.
	 * When that failure happens, the thread waits for the reference's home
	 * page to be updated, which we do here: walk the children and fix them
	 * up.
	 *
	 * We're not acquiring hazard pointers on these pages, they cannot be
	 * evicted because of the eviction transaction value set above.
	 */
	for (parent_refp = alloc_index->index,
	    i = alloc_index->entries; i > 0; ++parent_refp, --i) {
		parent_ref = *parent_refp;
		WT_ASSERT(session, parent_ref->home == parent);
		if (parent_ref->state != WT_REF_MEM)
			continue;

		/*
		 * We left the first/last children of the parent at the current
		 * level to avoid bad split patterns, they might be leaf pages;
		 * check the page type before we continue.
		 */
		child = parent_ref->page;
		if (!WT_PAGE_IS_INTERNAL(child))
			continue;
#ifdef HAVE_DIAGNOSTIC
		WT_WITH_PAGE_INDEX(session,
		    __split_verify_intl_key_order(session, child));
#endif
		/*
		 * We have the parent locked, but there's nothing to prevent
		 * this child from splitting beneath us; ensure that reading
		 * the child's page index structure is safe.
		 */
		WT_ENTER_PAGE_INDEX(session);
		WT_INTL_FOREACH_BEGIN(session, child, child_ref) {
			/*
			 * The page's parent reference may not be wrong, as we
			 * opened up access from the top of the tree already,
			 * pages may have been read in since then.  Check and
			 * only update pages that reference the original page,
			 * they must be wrong.
			 */
			if (child_ref->home == parent) {
				child_ref->home = child;
				child_ref->pindex_hint = 0;
			}
		} WT_INTL_FOREACH_END;
		WT_LEAVE_PAGE_INDEX(session);
	}

	/*
	 * Push out the changes: not required for correctness, but don't let
	 * threads spin on incorrect page references longer than necessary.
	 */
	WT_FULL_BARRIER();
	alloc_index = NULL;

	/*
	 * We can't free the previous parent's index, there may be threads using
	 * it.  Add to the session's discard list, to be freed once we know no
	 * threads can still be using it.
	 *
	 * This change requires care with error handling: we have already
	 * updated the page with a new index.  Even if stashing the old value
	 * fails, we don't roll back that change, because threads may already
	 * be using the new index.
	 */
	size = sizeof(WT_PAGE_INDEX) + pindex->entries * sizeof(WT_REF *);
	WT_ERR(__split_safe_free(session, split_gen, 0, pindex, size));
	parent_decr += size;

	/*
	 * Adjust the parent's memory footprint.
	 */
	__wt_cache_page_inmem_incr(session, parent, parent_incr);
	__wt_cache_page_inmem_decr(session, parent, parent_decr);

	if (0) {
err:		__wt_free_ref_index(session, parent, alloc_index, 1);

		/*
		 * If panic is set, we saw an error after opening up the tree
		 * to descent through the parent page's new index.  There is
		 * nothing we can do, the tree is inconsistent and there are
		 * threads potentially active in both versions of the tree.
		 */
		if (panic)
			ret = __wt_panic(session);
	}
	return (ret);
}

/*
 * __split_multi_inmem --
 *	Instantiate a page in a multi-block set, when an update couldn't be
 * written.
 */
static int
__split_multi_inmem(
    WT_SESSION_IMPL *session, WT_PAGE *orig, WT_REF *ref, WT_MULTI *multi)
{
	WT_CURSOR_BTREE cbt;
	WT_DECL_ITEM(key);
	WT_DECL_RET;
	WT_PAGE *page;
	WT_UPDATE *upd;
	WT_UPD_SKIPPED *skip;
	uint64_t recno;
	uint32_t i, slot;

	__wt_btcur_init(session, &cbt);
	__wt_btcur_open(&cbt);

	/*
	 * We can find unresolved updates when attempting to evict a page, which
	 * can't be written. This code re-creates the in-memory page and applies
	 * the unresolved updates to that page.
	 *
	 * Clear the disk image and link the page into the passed-in WT_REF to
	 * simplify error handling: our caller will not discard the disk image
	 * when discarding the original page, and our caller will discard the
	 * allocated page on error, when discarding the allocated WT_REF.
	 */
	WT_RET(__wt_page_inmem(session, ref,
	    multi->skip_dsk, ((WT_PAGE_HEADER *)multi->skip_dsk)->mem_size,
	    WT_PAGE_DISK_ALLOC, &page));
	multi->skip_dsk = NULL;

	if (orig->type == WT_PAGE_ROW_LEAF)
		WT_RET(__wt_scr_alloc(session, 0, &key));

	/* Re-create each modification we couldn't write. */
	for (i = 0, skip = multi->skip; i < multi->skip_entries; ++i, ++skip)
		switch (orig->type) {
		case WT_PAGE_COL_FIX:
		case WT_PAGE_COL_VAR:
			/* Build a key. */
			upd = skip->ins->upd;
			skip->ins->upd = NULL;
			recno = WT_INSERT_RECNO(skip->ins);

			/* Search the page. */
			WT_ERR(__wt_col_search(session, recno, ref, &cbt));

			/* Apply the modification. */
			WT_ERR(__wt_col_modify(
			    session, &cbt, recno, NULL, upd, 0));
			break;
		case WT_PAGE_ROW_LEAF:
			/* Build a key. */
			if (skip->ins == NULL) {
				slot = WT_ROW_SLOT(orig, skip->rip);
				upd = orig->pg_row_upd[slot];
				orig->pg_row_upd[slot] = NULL;

				WT_ERR(__wt_row_leaf_key(
				    session, orig, skip->rip, key, 0));
			} else {
				upd = skip->ins->upd;
				skip->ins->upd = NULL;

				key->data = WT_INSERT_KEY(skip->ins);
				key->size = WT_INSERT_KEY_SIZE(skip->ins);
			}

			/* Search the page. */
			WT_ERR(__wt_row_search(session, key, ref, &cbt, 1));

			/* Apply the modification. */
			WT_ERR(
			    __wt_row_modify(session, &cbt, key, NULL, upd, 0));
			break;
		WT_ILLEGAL_VALUE_ERR(session);
		}

	/*
	 * We modified the page above, which will have set the first dirty
	 * transaction to the last transaction currently running.  However, the
	 * updates we installed may be older than that.  Set the first dirty
	 * transaction to an impossibly old value so this page is never skipped
	 * in a checkpoint.
	 */
	page->modify->first_dirty_txn = WT_TXN_FIRST;

err:	/* Free any resources that may have been cached in the cursor. */
	WT_TRET(__wt_btcur_close(&cbt, 1));

	__wt_scr_free(session, &key);
	return (ret);
}

/*
 * __wt_multi_to_ref --
 *	Move a multi-block list into an array of WT_REF structures.
 */
int
__wt_multi_to_ref(WT_SESSION_IMPL *session,
    WT_PAGE *page, WT_MULTI *multi, WT_REF **refp, size_t *incrp)
{
	WT_ADDR *addr;
	WT_IKEY *ikey;
	WT_REF *ref;
	size_t incr;

	addr = NULL;
	incr = 0;

	/* Allocate an underlying WT_REF. */
	WT_RET(__wt_calloc_one(session, refp));
	ref = *refp;
	incr += sizeof(WT_REF);

	/*
	 * Any parent reference must be filled in by our caller; the primary
	 * use of this function is when splitting into a parent page, and we
	 * aren't holding any locks here that would allow us to know which
	 * parent we'll eventually split into, if the tree is simultaneously
	 * being deepened.
	 */
	ref->home = NULL;

	if (multi->skip == NULL) {
		/*
		 * Copy the address: we could simply take the buffer, but that
		 * would complicate error handling, freeing the reference array
		 * would have to avoid freeing the memory, and it's not worth
		 * the confusion.
		 */
		WT_RET(__wt_calloc_one(session, &addr));
		ref->addr = addr;
		addr->size = multi->addr.size;
		addr->type = multi->addr.type;
		WT_RET(__wt_strndup(session,
		    multi->addr.addr, addr->size, &addr->addr));
	} else
		WT_RET(__split_multi_inmem(session, page, ref, multi));

	switch (page->type) {
	case WT_PAGE_ROW_INT:
	case WT_PAGE_ROW_LEAF:
		ikey = multi->key.ikey;
		WT_RET(__wt_row_ikey(
		    session, 0, WT_IKEY_DATA(ikey), ikey->size, ref));
		incr += sizeof(WT_IKEY) + ikey->size;
		break;
	default:
		ref->key.recno = multi->key.recno;
		break;
	}

	ref->state = multi->skip == NULL ? WT_REF_DISK : WT_REF_MEM;

	/*
	 * If our caller wants to track the memory allocations, we have a return
	 * reference.
	 */
	if (incrp != NULL)
		*incrp += incr;
	return (0);
}

#define	WT_SPLIT_EXCLUSIVE	0x01		/* Page held exclusively */
#define	WT_SPLIT_INMEM		0x02		/* In-memory split */

/*
 * __split_parent --
 *	Resolve a multi-page split, inserting new information into the parent.
 */
static int
__split_parent(WT_SESSION_IMPL *session, WT_REF *ref,
    WT_REF **ref_new, uint32_t new_entries, size_t parent_incr, uint32_t flags)
{
	WT_DECL_RET;
	WT_IKEY *ikey;
	WT_PAGE *parent;
	WT_PAGE_INDEX *alloc_index, *pindex;
	WT_REF **alloc_refp, *next_ref, *parent_ref;
	size_t parent_decr, size;
	uint64_t split_gen;
	uint32_t i, j;
	uint32_t deleted_entries, parent_entries, result_entries;
	int complete, hazard;

	parent = NULL;			/* -Wconditional-uninitialized */
	alloc_index = pindex = NULL;
	parent_ref = NULL;
	parent_decr = 0;
	parent_entries = 0;
	complete = hazard = 0;

	/*
	 * Get a page-level lock on the parent to single-thread splits into the
	 * page because we need to single-thread sizing/growing the page index.
	 * It's OK to queue up multiple splits as the child pages split, but the
	 * actual split into the parent has to be serialized.  Note we allocate
	 * memory inside of the lock and may want to invest effort in making the
	 * locked period shorter.
	 *
	 * We could race with another thread deepening our parent.  To deal with
	 * that, read the parent pointer each time we try to lock it, and check
	 * that it's still correct after it is locked.
	 *
	 * We use the reconciliation lock here because not only do we have to
	 * single-thread the split, we have to lock out reconciliation of the
	 * parent because reconciliation of the parent can't deal with finding
	 * a split child during internal page traversal. Basically, there's no
	 * reason to use a different lock if we have to block reconciliation
	 * anyway.
	 */
	for (;;) {
		parent = ref->home;
		F_CAS_ATOMIC(parent, WT_PAGE_RECONCILIATION, ret);
		if (ret == 0) {
			if (parent == ref->home)
				break;
			F_CLR_ATOMIC(parent, WT_PAGE_RECONCILIATION);
			continue;
		}

		/*
<<<<<<< HEAD
		 * A checkpoint reconciling this parent page can deadlock with
		 * our in-memory split. We have an exclusive page lock on the
		 * child before we acquire the page's reconciliation lock, and
		 * reconciliation acquires the page's reconciliation lock before
		 * it will encounter the child's exclusive lock (which causes
		 * reconciliation to loop until the exclusive lock is resolved).
		 * If we can't lock the parent, give up to avoid that deadlock.
=======
		 * If we're attempting an in-memory split and we can't lock the
		 * parent while there is a checkpoint in progress, give up.
		 * This avoids an infinite loop where we are trying to split a
		 * page while its parent is being checkpointed.
>>>>>>> cf53696e
		 */
		if (LF_ISSET(WT_SPLIT_INMEM) && S2BT(session)->checkpointing)
			return (EBUSY);
		__wt_yield();
	}

	/*
	 * We have exclusive access to split the parent, and at this point, the
	 * child prevents the parent from being evicted.  However, once we
	 * update the parent's index, it will no longer refer to the child, and
	 * could conceivably be evicted.  Get a hazard pointer on the parent
	 * now, so that we can safely access it after updating the index.
	 *
	 * Take care getting the page doesn't trigger eviction work: we could
	 * block trying to split a different child of our parent and deadlock
	 * or we could be the eviction server relied upon by other threads to
	 * populate the eviction queue.
	 */
	if (!__wt_ref_is_root(parent_ref = parent->pg_intl_parent_ref)) {
		WT_ERR(__wt_page_in(session, parent_ref, WT_READ_NO_EVICT));
		hazard = 1;
	}

	/*
	 * We've locked the parent above, which means it cannot split (which is
	 * the only reason to worry about split generation values).
	 */
	pindex = WT_INTL_INDEX_GET_SAFE(parent);
	parent_entries = pindex->entries;

	/*
	 * Remove any refs to deleted pages while we are splitting, we have
	 * the internal page locked down, and are copying the refs into a new
	 * array anyway.  Switch them to the special split state, so that any
	 * reading thread will restart.  Include the ref we are splitting in
	 * the count to be deleted.
	 */
	for (i = 0, deleted_entries = 1; i < parent_entries; ++i) {
		next_ref = pindex->index[i];
		WT_ASSERT(session, next_ref->state != WT_REF_SPLIT);
		if (next_ref->state == WT_REF_DELETED &&
		    __wt_delete_page_skip(session, next_ref) &&
		    __wt_atomic_casv32(
		    &next_ref->state, WT_REF_DELETED, WT_REF_SPLIT))
			deleted_entries++;
	}

	/*
	 * The final entry count consists of the original count, plus any new
	 * pages, less any WT_REFs we're removing.
	 */
	result_entries = (parent_entries + new_entries) - deleted_entries;

	/*
	 * Allocate and initialize a new page index array for the parent, then
	 * copy references from the original index array, plus references from
	 * the newly created split array, into place.
	 */
	size = sizeof(WT_PAGE_INDEX) + result_entries * sizeof(WT_REF *);
	WT_ERR(__wt_calloc(session, 1, size, &alloc_index));
	parent_incr += size;
	alloc_index->index = (WT_REF **)(alloc_index + 1);
	alloc_index->entries = result_entries;
	for (alloc_refp = alloc_index->index, i = 0; i < parent_entries; ++i) {
		next_ref = pindex->index[i];
		if (next_ref == ref) {
			for (j = 0; j < new_entries; ++j) {
				ref_new[j]->home = parent;
				*alloc_refp++ = ref_new[j];

				/*
				 * Clear the split reference as it moves to the
				 * allocated page index, so it never appears on
				 * both after an error.
				 */
				ref_new[j] = NULL;
			}

			/*
			 * We detect append-style workloads to avoid repeatedly
			 * deepening parts of the tree where no work is being
			 * done by tracking if we're splitting after the slots
			 * created by the last split to deepen this parent.
			 *
			 * Note the calculation: i is a 0-based array offset and
			 * split-last is a count of entries, also either or both
			 * i and split-last might be unsigned 0, don't decrement
			 * either one.
			 */
			if (i > parent->pg_intl_deepen_split_last)
				parent->
				    pg_intl_deepen_split_append += new_entries;
		} else if (next_ref->state != WT_REF_SPLIT)
			/* Skip refs we have marked for deletion. */
			*alloc_refp++ = next_ref;
	}

	/*
	 * Confirm the parent page's index hasn't moved then update it, which
	 * makes the split visible to threads descending the tree.
	 */
	WT_ASSERT(session, WT_INTL_INDEX_GET_SAFE(parent) == pindex);
	WT_INTL_INDEX_SET(parent, alloc_index);
	split_gen = __wt_atomic_addv64(&S2C(session)->split_gen, 1);
	alloc_index = NULL;

#ifdef HAVE_DIAGNOSTIC
	WT_WITH_PAGE_INDEX(session,
	    __split_verify_intl_key_order(session, parent));
#endif

	/*
	 * Reset the page's original WT_REF field to split.  Threads cursoring
	 * through the tree were blocked because that WT_REF state was set to
	 * locked.  This update changes the locked state to split, unblocking
	 * those threads and causing them to re-calculate their position based
	 * on the updated parent page's index.
	 */
	WT_PUBLISH(ref->state, WT_REF_SPLIT);

	/*
	 * A note on error handling: failures before we swapped the new page
	 * index into the parent can be resolved by freeing allocated memory
	 * because the original page is unchanged, we can continue to use it
	 * and we have not yet modified the parent.  Failures after we swap
	 * the new page index into the parent are also relatively benign, the
	 * split is OK and complete. For those reasons, we ignore errors past
	 * this point unless there's a panic.
	 */
	complete = 1;

	WT_ERR(__wt_verbose(session, WT_VERB_SPLIT,
	    "%s split into parent %" PRIu32 " -> %" PRIu32
	    " (%" PRIu32 ")",
	    __wt_page_type_string(ref->page->type), parent_entries,
	    result_entries, result_entries - parent_entries));

	/*
	 * The new page index is in place, free the WT_REF we were splitting
	 * and any deleted WT_REFs we found, modulo the usual safe free
	 * semantics.
	 */
	for (i = 0; deleted_entries > 0 && i < parent_entries; ++i) {
		next_ref = pindex->index[i];
		if (next_ref->state != WT_REF_SPLIT)
			continue;
		--deleted_entries;

		/*
		 * We set the WT_REF to split, discard it, freeing any resources
		 * it holds.
		 *
		 * Row-store trees where the old version of the page is being
		 * discarded: the previous parent page's key for this child page
		 * may have been an on-page overflow key.  In that case, if the
		 * key hasn't been deleted, delete it now, including its backing
		 * blocks.  We are exchanging the WT_REF that referenced it for
		 * the split page WT_REFs and their keys, and there's no longer
		 * any reference to it.  Done after completing the split (if we
		 * failed, we'd leak the underlying blocks, but the parent page
		 * would be unaffected).
		 */
		if (parent->type == WT_PAGE_ROW_INT) {
			WT_TRET(__split_ovfl_key_cleanup(
			    session, parent, next_ref));
			ikey = __wt_ref_key_instantiated(next_ref);
			if (ikey != NULL) {
				size = sizeof(WT_IKEY) + ikey->size;
				WT_TRET(__split_safe_free(
				    session, split_gen, 0, ikey, size));
				parent_decr += size;
			}
			/*
			 * The page_del structure can be freed immediately: it
			 * is only read when the ref state is WT_REF_DELETED.
			 * The size of the structure wasn't added to the parent,
			 * don't decrement.
			 */
			if (next_ref->page_del != NULL) {
				__wt_free(session,
				    next_ref->page_del->update_list);
				__wt_free(session, next_ref->page_del);
			}
		}

		WT_TRET(__split_safe_free(
		    session, split_gen, 0, next_ref, sizeof(WT_REF)));
		parent_decr += sizeof(WT_REF);
	}

	/* We freed the reference that was split in the loop above. */
	ref = NULL;

	/*
	 * We can't free the previous page index, there may be threads using it.
	 * Add it to the session discard list, to be freed when it's safe.
	 */
	size = sizeof(WT_PAGE_INDEX) + pindex->entries * sizeof(WT_REF *);
	WT_TRET(__split_safe_free(session,
	    split_gen, LF_ISSET(WT_SPLIT_EXCLUSIVE) ? 1 : 0, pindex, size));
	parent_decr += size;

	/*
	 * Adjust the parent's memory footprint.
	 */
	__wt_cache_page_inmem_incr(session, parent, parent_incr);
	__wt_cache_page_inmem_decr(session, parent, parent_decr);

	/*
	 * Simple page splits trickle up the tree, that is, as leaf pages grow
	 * large enough and are evicted, they'll split into their parent.  And,
	 * as that parent grows large enough and is evicted, it will split into
	 * its parent and so on.  When the page split wave reaches the root,
	 * the tree will permanently deepen as multiple root pages are written.
	 *	However, this only helps if first, the pages are evicted (and
	 * we resist evicting internal pages for obvious reasons), and second,
	 * if the tree is closed and re-opened from a disk image, which may be
	 * a rare event.
	 *	To avoid the case of internal pages becoming too large when they
	 * aren't being evicted, check internal pages each time a leaf page is
	 * split into them.  If it's big enough, deepen the tree at that point.
	 *	Do the check here because we've just grown the parent page and
	 * are holding it locked.
	 */
	if (ret == 0 && !LF_ISSET(WT_SPLIT_EXCLUSIVE) &&
	    __split_should_deepen(session, parent_ref))
		ret = __split_deepen(session, parent);

err:	if (!complete)
		for (i = 0; i < parent_entries; ++i) {
			next_ref = pindex->index[i];
			if (next_ref->state == WT_REF_SPLIT)
				next_ref->state = WT_REF_DELETED;
		}
	F_CLR_ATOMIC(parent, WT_PAGE_RECONCILIATION);

	if (hazard)
		WT_TRET(__wt_hazard_clear(session, parent));

	__wt_free_ref_index(session, NULL, alloc_index, 0);

	/*
	 * A note on error handling: if we completed the split, return success,
	 * nothing really bad can have happened, and our caller has to proceed
	 * with the split.
	 */
	if (ret != 0 && ret != WT_PANIC)
		__wt_err(session, ret,
		    "ignoring not-fatal error during parent page split");
	return (ret == WT_PANIC || !complete ? ret : 0);
}

/*
 * __wt_split_insert --
 *	Check for pages with append-only workloads and split their last insert
 * list into a separate page.
 */
int
__wt_split_insert(WT_SESSION_IMPL *session, WT_REF *ref)
{
	WT_DECL_RET;
	WT_DECL_ITEM(key);
	WT_INSERT *ins, **insp, *moved_ins, *prev_ins;
	WT_INSERT_HEAD *ins_head;
	WT_PAGE *page, *right;
	WT_REF *child, *split_ref[2] = { NULL, NULL };
	size_t page_decr, parent_incr, right_incr;
	int i;

	page = ref->page;
	right = NULL;
	page_decr = parent_incr = right_incr = 0;

	WT_ASSERT(session, __wt_page_can_split(session, page));

	/* Find the last item on the page. */
	ins_head = page->pg_row_entries == 0 ?
	    WT_ROW_INSERT_SMALLEST(page) :
	    WT_ROW_INSERT_SLOT(page, page->pg_row_entries - 1);
	moved_ins = WT_SKIP_LAST(ins_head);

	/* Mark that this page has already been through an in-memory split. */
	WT_ASSERT(session, !F_ISSET_ATOMIC(page, WT_PAGE_SPLIT_INSERT));
	F_SET_ATOMIC(page, WT_PAGE_SPLIT_INSERT);

	/*
	 * The first page in the split is the current page, but we still have
	 * to create a replacement WT_REF, the original WT_REF will be set to
	 * split status and eventually freed.
	 */
	WT_ERR(__wt_calloc_one(session, &split_ref[0]));
	child = split_ref[0];
	*child = *ref;

	/*
	 * The new WT_REF is not quite identical: we have to instantiate a key,
	 * and the new reference is visible to readers once the split completes.
	 *
	 * The key-instantiation code checks for races, clear the key fields so
	 * we don't trigger them.
	 */
	child->key.recno = WT_RECNO_OOB;
	child->key.ikey = NULL;
	child->state = WT_REF_MEM;

	/*
	 * Copy the first key from the original page into first ref in the new
	 * parent.  Pages created in memory always have a "smallest" insert
	 * list, so look there first.  If we don't find one, get the first key
	 * from the disk image.
	 *
	 * We can't just use the key from the original ref: it may have been
	 * suffix-compressed, and after the split the truncated key may not be
	 * valid.
	 */
	WT_ERR(__wt_scr_alloc(session, 0, &key));
	if ((ins = WT_SKIP_FIRST(WT_ROW_INSERT_SMALLEST(page))) != NULL) {
		key->data = WT_INSERT_KEY(ins);
		key->size = WT_INSERT_KEY_SIZE(ins);
	} else
		WT_ERR(__wt_row_leaf_key(
		    session, page, &page->pg_row_d[0], key, 1));
	WT_ERR(__wt_row_ikey(session, 0, key->data, key->size, child));
	parent_incr += sizeof(WT_REF) + sizeof(WT_IKEY) + key->size;
	__wt_scr_free(session, &key);

	/*
	 * The second page in the split is a new WT_REF/page pair.
	 */
	WT_ERR(__wt_page_alloc(session, WT_PAGE_ROW_LEAF, 0, 0, 0, &right));
	WT_ERR(__wt_calloc_one(session, &right->pg_row_ins));
	WT_ERR(__wt_calloc_one(session, &right->pg_row_ins[0]));
	right_incr += sizeof(WT_INSERT_HEAD);
	right_incr += sizeof(WT_INSERT_HEAD *);

	WT_ERR(__wt_calloc_one(session, &split_ref[1]));
	child = split_ref[1];
	child->page = right;
	child->state = WT_REF_MEM;
	WT_ERR(__wt_row_ikey(session, 0,
	    WT_INSERT_KEY(moved_ins), WT_INSERT_KEY_SIZE(moved_ins),
	    child));
	parent_incr +=
	    sizeof(WT_REF) + sizeof(WT_IKEY) + WT_INSERT_KEY_SIZE(moved_ins);

	/* The new page is dirty by definition. */
	WT_ERR(__wt_page_modify_init(session, right));
	__wt_page_modify_set(session, right);

	/*
	 * We modified the page above, which will have set the first dirty
	 * transaction to the last transaction current running.  However, the
	 * updates we installed may be older than that.  Set the first dirty
	 * transaction to an impossibly old value so this page is never skipped
	 * in a checkpoint.
	 */
	right->modify->first_dirty_txn = WT_TXN_FIRST;

	/*
	 * Calculate how much memory we're moving: figure out how deep the skip
	 * list stack is for the element we are moving, and the memory used by
	 * the item's list of updates.
	 */
	for (i = 0; i < WT_SKIP_MAXDEPTH && ins_head->tail[i] == moved_ins; ++i)
		;
	WT_MEM_TRANSFER(page_decr, right_incr, sizeof(WT_INSERT) +
	    (size_t)i * sizeof(WT_INSERT *) + WT_INSERT_KEY_SIZE(moved_ins));
	WT_MEM_TRANSFER(
	    page_decr, right_incr, __wt_update_list_memsize(moved_ins->upd));

	/*
	 * Allocation operations completed, move the last insert list item from
	 * the original page to the new page.
	 *
	 * First, update the item to the new child page. (Just append the entry
	 * for simplicity, the previous skip list pointers originally allocated
	 * can be ignored.)
	 */
	right->pg_row_ins[0]->head[0] =
	    right->pg_row_ins[0]->tail[0] = moved_ins;

	/*
	 * Remove the entry from the orig page (i.e truncate the skip list).
	 * Following is an example skip list that might help.
	 *
	 *               __
	 *              |c3|
	 *               |
	 *   __		 __    __
	 *  |a2|--------|c2|--|d2|
	 *   |		 |	|
	 *   __		 __    __	   __
	 *  |a1|--------|c1|--|d1|--------|f1|
	 *   |		 |	|	   |
	 *   __    __    __    __    __    __
	 *  |a0|--|b0|--|c0|--|d0|--|e0|--|f0|
	 *
	 *   From the above picture.
	 *   The head array will be: a0, a1, a2, c3, NULL
	 *   The tail array will be: f0, f1, d2, c3, NULL
	 *   We are looking for: e1, d2, NULL
	 *   If there were no f1, we'd be looking for: e0, NULL
	 *   If there were an f2, we'd be looking for: e0, d1, d2, NULL
	 *
	 *   The algorithm does:
	 *   1) Start at the top of the head list.
	 *   2) Step down until we find a level that contains more than one
	 *      element.
	 *   3) Step across until we reach the tail of the level.
	 *   4) If the tail is the item being moved, remove it.
	 *   5) Drop down a level, and go to step 3 until at level 0.
	 */
	prev_ins = NULL;		/* -Wconditional-uninitialized */
	for (i = WT_SKIP_MAXDEPTH - 1, insp = &ins_head->head[i];
	    i >= 0;
	    i--, insp--) {
		/* Level empty, or a single element. */
		if (ins_head->head[i] == NULL ||
		     ins_head->head[i] == ins_head->tail[i]) {
			/* Remove if it is the element being moved. */
			if (ins_head->head[i] == moved_ins)
				ins_head->head[i] = ins_head->tail[i] = NULL;
			continue;
		}

		for (ins = *insp; ins != ins_head->tail[i]; ins = ins->next[i])
			prev_ins = ins;

		/*
		 * Update the stack head so that we step down as far to the
		 * right as possible. We know that prev_ins is valid since
		 * levels must contain at least two items to be here.
		 */
		insp = &prev_ins->next[i];
		if (ins == moved_ins) {
			/* Remove the item being moved. */
			WT_ASSERT(session, ins_head->head[i] != moved_ins);
			WT_ASSERT(session, prev_ins->next[i] == moved_ins);
			*insp = NULL;
			ins_head->tail[i] = prev_ins;
		}
	}

#ifdef HAVE_DIAGNOSTIC
	/*
	 * Verify the moved insert item appears nowhere on the skip list.
	 */
	for (i = WT_SKIP_MAXDEPTH - 1, insp = &ins_head->head[i];
	    i >= 0;
	    i--, insp--)
		for (ins = *insp; ins != NULL; ins = ins->next[i])
			WT_ASSERT(session, ins != moved_ins);
#endif

	/*
	 * Save the transaction ID when the split happened.  Application
	 * threads will not try to forcibly evict the page again until
	 * all concurrent transactions commit.
	 */
	page->modify->inmem_split_txn = __wt_txn_new_id(session);

	/*
	 * Update the page accounting.
	 *
	 * XXX
	 * If we fail to split the parent, the page's accounting will be wrong.
	 */
	__wt_cache_page_inmem_decr(session, page, page_decr);
	__wt_cache_page_inmem_incr(session, right, right_incr);

	/*
	 * Split into the parent.  After this, the original page is no
	 * longer locked, so we cannot safely look at it.
	 */
	page = NULL;
	if ((ret = __split_parent(
	    session, ref, split_ref, 2, parent_incr, WT_SPLIT_INMEM)) != 0) {
		/*
		 * Move the insert list element back to the original page list.
		 * For simplicity, the previous skip list pointers originally
		 * allocated can be ignored, just append the entry to the end of
		 * the level 0 list. As before, we depend on the list having
		 * multiple elements and ignore the edge cases small lists have.
		 */
		right->pg_row_ins[0]->head[0] =
		    right->pg_row_ins[0]->tail[0] = NULL;
		ins_head->tail[0]->next[0] = moved_ins;
		ins_head->tail[0] = moved_ins;

		/*
		 * We marked the new page dirty; we're going to discard it, but
		 * first mark it clean and fix up the cache statistics.
		 */
		__wt_page_modify_clear(session, right);

		WT_ERR(ret);
	}

	WT_STAT_FAST_CONN_INCR(session, cache_inmem_split);
	WT_STAT_FAST_DATA_INCR(session, cache_inmem_split);

	return (0);

err:	if (split_ref[0] != NULL) {
		__wt_free(session, split_ref[0]->key.ikey);
		__wt_free(session, split_ref[0]);
	}
	if (split_ref[1] != NULL) {
		__wt_free(session, split_ref[1]->key.ikey);
		__wt_free(session, split_ref[1]);
	}
	if (right != NULL)
		__wt_page_out(session, &right);
	__wt_scr_free(session, &key);
	return (ret);
}

/*
 * __wt_split_rewrite --
 *	Resolve a failed reconciliation by replacing a page with a new version.
 */
int
__wt_split_rewrite(WT_SESSION_IMPL *session, WT_REF *ref)
{
	WT_PAGE *page;
	WT_PAGE_MODIFY *mod;
	WT_REF new;

	page = ref->page;
	mod = page->modify;

	/*
	 * This isn't a split: a reconciliation failed because we couldn't write
	 * something, and in the case of forced eviction, we need to stop this
	 * page from being such a problem. We have exclusive access, rewrite the
	 * page in memory. The code lives here because the split code knows how
	 * to re-create a page in memory after it's been reconciled, and that's
	 * exactly what we want to do.
	 *
	 * Build the new page.
	 */
	memset(&new, 0, sizeof(new));
	WT_RET(__split_multi_inmem(session, page, &new, &mod->mod_multi[0]));

	/*
	 * Discard the original page.
	 *
	 * Pages with unresolved changes are not marked clean during
	 * reconciliation, do it now.
	 */
	__wt_page_modify_clear(session, page);
	__wt_ref_out(session, ref);

	/* Swap the new page into place. */
	ref->page = new.page;
	WT_PUBLISH(ref->state, WT_REF_MEM);

	return (0);
}

/*
 * __wt_split_multi --
 *	Resolve a page split.
 */
int
__wt_split_multi(WT_SESSION_IMPL *session, WT_REF *ref, int closing)
{
	WT_DECL_RET;
	WT_PAGE *page;
	WT_PAGE_MODIFY *mod;
	WT_REF **ref_new;
	size_t parent_incr;
	uint32_t i, new_entries;

	page = ref->page;
	mod = page->modify;
	new_entries = mod->mod_multi_entries;

	parent_incr = 0;

	/*
	 * Convert the split page's multiblock reconciliation information into
	 * an array of page reference structures.
	 */
	WT_RET(__wt_calloc_def(session, new_entries, &ref_new));
	for (i = 0; i < new_entries; ++i)
		WT_ERR(__wt_multi_to_ref(session,
		    page, &mod->mod_multi[i], &ref_new[i], &parent_incr));

	/*
	 * Split into the parent; if we're closing the file, we hold it
	 * exclusively.
	 */
	WT_ERR(__split_parent( session, ref, ref_new,
	    new_entries, parent_incr, closing ? WT_SPLIT_EXCLUSIVE : 0));

	WT_STAT_FAST_CONN_INCR(session, cache_eviction_split);
	WT_STAT_FAST_DATA_INCR(session, cache_eviction_split);

	__wt_free(session, ref_new);

	/*
	 * The split succeeded, discard the page.
	 *
	 * Pages with unresolved changes are not marked clean during
	 * reconciliation, do it now.
	 */
	__wt_page_modify_clear(session, page);
	__wt_page_out(session, &page);

	return (0);

err:	/*
	 * A note on error handling: in the case of evicting a page that has
	 * unresolved changes, we just instantiated some in-memory pages that
	 * reflect those unresolved changes.  The problem is those pages
	 * reference the same WT_UPDATE chains as the page we're splitting,
	 * that is, we simply copied references into the new pages.  If the
	 * split fails, the original page is fine, but discarding the created
	 * page would free those update chains, and that's wrong.  There isn't
	 * an easy solution, there's a lot of small memory allocations in some
	 * common code paths, and unwinding those changes will be difficult.
	 * For now, leak the memory by not discarding the instantiated pages.
	 */
	for (i = 0; i < new_entries; ++i)
		__wt_free_ref(session, page, ref_new[i], 0);
	__wt_free(session, ref_new);
	return (ret);
}<|MERGE_RESOLUTION|>--- conflicted
+++ resolved
@@ -898,7 +898,6 @@
 		}
 
 		/*
-<<<<<<< HEAD
 		 * A checkpoint reconciling this parent page can deadlock with
 		 * our in-memory split. We have an exclusive page lock on the
 		 * child before we acquire the page's reconciliation lock, and
@@ -906,12 +905,6 @@
 		 * it will encounter the child's exclusive lock (which causes
 		 * reconciliation to loop until the exclusive lock is resolved).
 		 * If we can't lock the parent, give up to avoid that deadlock.
-=======
-		 * If we're attempting an in-memory split and we can't lock the
-		 * parent while there is a checkpoint in progress, give up.
-		 * This avoids an infinite loop where we are trying to split a
-		 * page while its parent is being checkpointed.
->>>>>>> cf53696e
 		 */
 		if (LF_ISSET(WT_SPLIT_INMEM) && S2BT(session)->checkpointing)
 			return (EBUSY);
