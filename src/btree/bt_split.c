/*-
 * Copyright (c) 2014-2015 MongoDB, Inc.
 * Copyright (c) 2008-2014 WiredTiger, Inc.
 *	All rights reserved.
 *
 * See the file LICENSE for redistribution information.
 */

#include "wt_internal.h"

#define	WT_MEM_TRANSFER(from_decr, to_incr, len) do {			\
	size_t __len = (len);						\
	from_decr += __len;						\
	to_incr += __len;						\
} while (0)

/*
 * __split_oldest_gen --
 *	Calculate the oldest active split generation.
 */
static uint64_t
__split_oldest_gen(WT_SESSION_IMPL *session)
{
	WT_CONNECTION_IMPL *conn;
	WT_SESSION_IMPL *s;
	uint64_t gen, oldest;
	u_int i, session_cnt;

	conn = S2C(session);
	WT_ORDERED_READ(session_cnt, conn->session_cnt);
	for (i = 0, s = conn->sessions, oldest = conn->split_gen + 1;
	    i < session_cnt;
	    i++, s++)
		if (((gen = s->split_gen) != 0) && gen < oldest)
			oldest = gen;

	return (oldest);
}

/*
 * __split_stash_add --
 *	Add a new entry into the session's split stash list.
 */
static int
__split_stash_add(
    WT_SESSION_IMPL *session, uint64_t split_gen, void *p, size_t len)
{
	WT_CONNECTION_IMPL *conn;
	WT_SPLIT_STASH *stash;

	WT_ASSERT(session, p != NULL);

	conn = S2C(session);

	/* Grow the list as necessary. */
	WT_RET(__wt_realloc_def(session, &session->split_stash_alloc,
	    session->split_stash_cnt + 1, &session->split_stash));

	stash = session->split_stash + session->split_stash_cnt++;
	stash->split_gen = split_gen;
	stash->p = p;
	stash->len = len;

	(void)__wt_atomic_add64(&conn->split_stashed_bytes, len);
	(void)__wt_atomic_add64(&conn->split_stashed_objects, 1);

	/* See if we can free any previous entries. */
	if (session->split_stash_cnt > 1)
		__wt_split_stash_discard(session);

	return (0);
}

/*
 * __wt_split_stash_discard --
 *	Discard any memory from a session's split stash that we can.
 */
void
__wt_split_stash_discard(WT_SESSION_IMPL *session)
{
	WT_CONNECTION_IMPL *conn;
	WT_SPLIT_STASH *stash;
	uint64_t oldest;
	size_t i;

	conn = S2C(session);

	/* Get the oldest split generation. */
	oldest = __split_oldest_gen(session);

	for (i = 0, stash = session->split_stash;
	    i < session->split_stash_cnt;
	    ++i, ++stash) {
		if (stash->p == NULL)
			continue;
		else if (stash->split_gen >= oldest)
			break;
		/*
		 * It's a bad thing if another thread is in this memory after
		 * we free it, make sure nothing good happens to that thread.
		 */
		(void)__wt_atomic_sub64(&conn->split_stashed_bytes, stash->len);
		(void)__wt_atomic_sub64(&conn->split_stashed_objects, 1);
		__wt_overwrite_and_free_len(session, stash->p, stash->len);
	}

	/*
	 * If there are enough free slots at the beginning of the list, shuffle
	 * everything down.
	 */
	if (i > 100 || i == session->split_stash_cnt)
		if ((session->split_stash_cnt -= i) > 0)
			memmove(session->split_stash, stash,
			    session->split_stash_cnt * sizeof(*stash));
}

/*
 * __wt_split_stash_discard_all --
 *	Discard all memory from a session's split stash.
 */
void
__wt_split_stash_discard_all(
    WT_SESSION_IMPL *session_safe, WT_SESSION_IMPL *session)
{
	WT_SPLIT_STASH *stash;
	size_t i;

	/*
	 * This function is called during WT_CONNECTION.close to discard any
	 * memory that remains.  For that reason, we take two WT_SESSION_IMPL
	 * arguments: session_safe is still linked to the WT_CONNECTION and
	 * can be safely used for calls to other WiredTiger functions, while
	 * session is the WT_SESSION_IMPL we're cleaning up.
	 */
	for (i = 0, stash = session->split_stash;
	    i < session->split_stash_cnt;
	    ++i, ++stash)
		if (stash->p != NULL)
			__wt_free(session_safe, stash->p);

	__wt_free(session_safe, session->split_stash);
	session->split_stash_cnt = session->split_stash_alloc = 0;
}

/*
 * __split_safe_free --
 *	Free a buffer if we can be sure no thread is accessing it, or schedule
 *	it to be freed otherwise.
 */
static int
__split_safe_free(WT_SESSION_IMPL *session,
    uint64_t split_gen, bool exclusive, void *p, size_t s)
{
	/* We should only call safe free if we aren't pinning the memory. */
	WT_ASSERT(session, session->split_gen != split_gen);

	/*
	 * We have swapped something in a page: if we don't have exclusive
	 * access, check whether there are other threads in the same tree.
	 */
	if (!exclusive && __split_oldest_gen(session) > split_gen)
		exclusive = true;

	if (exclusive) {
		__wt_free(session, p);
		return (0);
	}

	return (__split_stash_add(session, split_gen, p, s));
}

/*
 * __split_should_deepen --
 *	Return if we should deepen the tree.
 */
static bool
__split_should_deepen(WT_SESSION_IMPL *session, WT_REF *ref)
{
	WT_BTREE *btree;
	WT_PAGE *page;
	WT_PAGE_INDEX *pindex;

	btree = S2BT(session);
	page = ref->page;

	/*
	 * Our caller is holding the parent page locked to single-thread splits,
	 * which means we can safely look at the page's index without setting a
	 * split generation.
	 */
	pindex = WT_INTL_INDEX_GET_SAFE(page);

	/*
	 * Sanity check for a reasonable number of keys on-page keys. Splitting
	 * with too few keys leads to excessively deep trees.
	 */
	if (pindex->entries < 100)
		return (false);

	/*
	 * Deepen the tree if the page's memory footprint is larger than the
	 * maximum size for a page in memory (presumably putting eviction
	 * pressure on the cache).
	 */
	if (page->memory_footprint > btree->maxmempage)
		return (true);

	/*
	 * Check if the page has enough keys to make it worth splitting. If
	 * the number of keys is allowed to grow too large, the cost of
	 * splitting into parent pages can become large enough to result
	 * in slow operations.
	 */
	if (pindex->entries > btree->split_deepen_min_child)
		return (true);

	return (false);
}

/*
 * __split_ovfl_key_cleanup --
 *	Handle cleanup for on-page row-store overflow keys.
 */
static int
__split_ovfl_key_cleanup(WT_SESSION_IMPL *session, WT_PAGE *page, WT_REF *ref)
{
	WT_CELL *cell;
	WT_CELL_UNPACK kpack;
	WT_IKEY *ikey;
	uint32_t cell_offset;

	/*
	 * A key being discarded (page split) or moved to a different page (page
	 * deepening) may be an on-page overflow key.  Clear any reference to an
	 * underlying disk image, and, if the key hasn't been deleted, delete it
	 * along with any backing blocks.
	 */
	if ((ikey = __wt_ref_key_instantiated(ref)) == NULL)
		return (0);
	if ((cell_offset = ikey->cell_offset) == 0)
		return (0);

	/* Leak blocks rather than try this twice. */
	ikey->cell_offset = 0;

	cell = WT_PAGE_REF_OFFSET(page, cell_offset);
	__wt_cell_unpack(cell, &kpack);
	if (kpack.ovfl && kpack.raw != WT_CELL_KEY_OVFL_RM) {
		/*
		 * Eviction cannot free overflow items once a checkpoint is
		 * running in a tree: that can corrupt the checkpoint's block
		 * management.  Assert that checkpoints aren't running to make
		 * sure we're catching all paths and to avoid regressions.
		 */
		WT_ASSERT(session,
		    S2BT(session)->checkpointing != WT_CKPT_RUNNING);

		WT_RET(__wt_ovfl_discard(session, cell));
	}

	return (0);
}

/*
 * __split_ref_deepen_move --
 *	Move a WT_REF from a parent to a child in service of a split to deepen
 * the tree, including updating the accounting information.
 */
static int
__split_ref_deepen_move(WT_SESSION_IMPL *session,
    WT_PAGE *parent, WT_REF *ref, size_t *parent_decrp, size_t *child_incrp)
{
	WT_ADDR *addr;
	WT_CELL_UNPACK unpack;
	WT_DECL_RET;
	WT_IKEY *ikey;
	size_t size;
	void *key;

	/*
	 * Instantiate row-store keys, and column- and row-store addresses in
	 * the WT_REF structures referenced by a page that's being split (and
	 * deepening the tree).  The WT_REF structures aren't moving, but the
	 * index references are moving from the page we're splitting to a set
	 * of child pages, and so we can no longer reference the block image
	 * that remains with the page being split.
	 *
	 * No locking is required to update the WT_REF structure because we're
	 * the only thread splitting the parent page, and there's no way for
	 * readers to race with our updates of single pointers.  The changes
	 * have to be written before the page goes away, of course, our caller
	 * owns that problem.
	 *
	 * Row-store keys, first.
	 */
	if (parent->type == WT_PAGE_ROW_INT) {
		if ((ikey = __wt_ref_key_instantiated(ref)) == NULL) {
			__wt_ref_key(parent, ref, &key, &size);
			WT_RET(__wt_row_ikey(session, 0, key, size, ref));
			ikey = ref->key.ikey;
		} else {
			WT_RET(__split_ovfl_key_cleanup(session, parent, ref));
			*parent_decrp += sizeof(WT_IKEY) + ikey->size;
		}
		*child_incrp += sizeof(WT_IKEY) + ikey->size;
	}

	/*
	 * If there's no address (the page has never been written), or the
	 * address has been instantiated, there's no work to do.  Otherwise,
	 * get the address from the on-page cell.
	 */
	addr = ref->addr;
	if (addr != NULL && !__wt_off_page(parent, addr)) {
		__wt_cell_unpack((WT_CELL *)ref->addr, &unpack);
		WT_RET(__wt_calloc_one(session, &addr));
		if ((ret = __wt_strndup(
		    session, unpack.data, unpack.size, &addr->addr)) != 0) {
			__wt_free(session, addr);
			return (ret);
		}
		addr->size = (uint8_t)unpack.size;
		addr->type =
		    unpack.raw == WT_CELL_ADDR_INT ? WT_ADDR_INT : WT_ADDR_LEAF;
		ref->addr = addr;
	}

	/* And finally, the WT_REF itself. */
	WT_MEM_TRANSFER(*parent_decrp, *child_incrp, sizeof(WT_REF));

	return (0);
}

#ifdef HAVE_DIAGNOSTIC
/*
 * __split_verify_intl_key_order --
 *	Verify the key order on an internal page after a split, diagnostic only.
 */
static void
__split_verify_intl_key_order(WT_SESSION_IMPL *session, WT_PAGE *page)
{
	WT_BTREE *btree;
	WT_ITEM *next, _next, *last, _last, *tmp;
	WT_REF *ref;
	uint64_t recno;
	int cmp;
	bool first;

	btree = S2BT(session);

	switch (page->type) {
	case WT_PAGE_COL_INT:
		recno = 0;		/* Less than any valid record number. */
		WT_INTL_FOREACH_BEGIN(session, page, ref) {
			WT_ASSERT(session, ref->key.recno > recno);
			recno = ref->key.recno;
		} WT_INTL_FOREACH_END;
		break;
	case WT_PAGE_ROW_INT:
		next = &_next;
		WT_CLEAR(_next);
		last = &_last;
		WT_CLEAR(_last);

		first = true;
		WT_INTL_FOREACH_BEGIN(session, page, ref) {
			__wt_ref_key(page, ref, &next->data, &next->size);
			if (last->size == 0) {
				if (first)
					first = false;
				else {
					WT_ASSERT(session, __wt_compare(
					    session, btree->collator, last,
					    next, &cmp) == 0);
					WT_ASSERT(session, cmp < 0);
				}
			}
			tmp = last;
			last = next;
			next = tmp;
		} WT_INTL_FOREACH_END;
		break;
	}
}
#endif

/*
 * __split_deepen --
 *	Split an internal page in-memory, deepening the tree.
 */
static int
__split_deepen(WT_SESSION_IMPL *session, WT_PAGE *parent)
{
	WT_BTREE *btree;
	WT_DECL_RET;
	WT_PAGE *child;
	WT_PAGE_INDEX *alloc_index, *child_pindex, *pindex;
	WT_REF **alloc_refp;
	WT_REF *child_ref, **child_refp, *parent_ref, **parent_refp, *ref;
	size_t child_incr, parent_decr, parent_incr, size;
	uint64_t split_gen;
	uint32_t children, chunk, i, j, moved_entries, new_entries, remain;
	uint32_t skip_leading, slots;
	bool panic;
	void *p;

	WT_STAT_FAST_CONN_INCR(session, cache_eviction_deepen);
	WT_STAT_FAST_DATA_INCR(session, cache_eviction_deepen);

	btree = S2BT(session);
	alloc_index = NULL;
	parent_incr = parent_decr = 0;
	panic = false;

	/*
	 * Our caller is holding the parent page locked to single-thread splits,
	 * which means we can safely look at the page's index without setting a
	 * split generation.
	 */
	pindex = WT_INTL_INDEX_GET_SAFE(parent);

	/*
	 * A prepending/appending workload will repeatedly deepen parts of the
	 * tree that aren't changing, and appending workloads are not uncommon.
	 * First, keep the first/last pages of the tree at their current level,
	 * to catch simple workloads. Second, track the number of entries which
	 * resulted from the last time we deepened this page, and if we refilled
	 * this page without splitting into those slots, ignore them for this
	 * split. It's not exact because an eviction might split into any part
	 * of the page: if 80% of the splits are at the end of the page, assume
	 * an append-style workload. Of course, the plan eventually fails: when
	 * repeatedly deepening this page for an append-only workload, we will
	 * progressively ignore more and more of the slots. When ignoring 90% of
	 * the slots, deepen the entire page again.
	 *
	 * Figure out how many slots we're leaving at this level and how many
	 * child pages we're creating.
	 */
#undef	skip_trailing
#define	skip_trailing	1
	skip_leading = 1;
	new_entries = pindex->entries - parent->pg_intl_deepen_split_last;
	if (parent->pg_intl_deepen_split_append > (new_entries * 8) / 10)
		skip_leading = parent->pg_intl_deepen_split_last;
	if (skip_leading > (pindex->entries * 9) * 10)
		skip_leading = 1;

	/*
	 * In a few (rare) cases we split pages with only a few entries, and in
	 * those cases we keep it simple, 10 children, skip only first and last
	 * entries. Otherwise, split into a lot of child pages.
	 */
	moved_entries = pindex->entries - (skip_leading + skip_trailing);
	children = moved_entries / btree->split_deepen_per_child;
	if (children < 10) {
		children = 10;
		skip_leading = 1;
		moved_entries =
		    pindex->entries - (skip_leading + skip_trailing);
	}

	WT_ERR(__wt_verbose(session, WT_VERB_SPLIT,
	    "%p: %" PRIu32 " elements, splitting into %" PRIu32 " children",
	    parent, pindex->entries, children));

	/*
	 * Allocate a new WT_PAGE_INDEX and set of WT_REF objects. Initialize
	 * the slots of the allocated WT_PAGE_INDEX to point to the pages we're
	 * keeping at the current level, and the rest of the slots to point to
	 * new WT_REF objects.
	 */
	size = sizeof(WT_PAGE_INDEX) +
	    (children + skip_leading + skip_trailing) * sizeof(WT_REF *);
	WT_ERR(__wt_calloc(session, 1, size, &alloc_index));
	parent_incr += size;
	alloc_index->index = (WT_REF **)(alloc_index + 1);
	alloc_index->entries = children + skip_leading + skip_trailing;
	for (alloc_refp = alloc_index->index,
	    i = 0; i < skip_leading; ++alloc_refp, ++i)
		alloc_index->index[i] = pindex->index[i];
	for (i = 0; i < children; ++alloc_refp, ++i)
		WT_ERR(__wt_calloc_one(session, alloc_refp));
	parent_incr += children * sizeof(WT_REF);
	alloc_index->index[alloc_index->entries - 1] =
	    pindex->index[pindex->entries - 1];

	/* Allocate child pages, and connect them into the new page index. */
	chunk = moved_entries / children;
	remain = moved_entries - chunk * (children - 1);
	for (parent_refp = pindex->index + skip_leading,
	    alloc_refp = alloc_index->index + skip_leading,
	    i = 0; i < children; ++i) {
		slots = i == children - 1 ? remain : chunk;
		WT_ERR(__wt_page_alloc(
		    session, parent->type, 0, slots, false, &child));

		/*
		 * Initialize the parent page's child reference; we need a copy
		 * of the page's key.
		 */
		ref = *alloc_refp++;
		ref->home = parent;
		ref->page = child;
		ref->addr = NULL;
		if (parent->type == WT_PAGE_ROW_INT) {
			__wt_ref_key(parent, *parent_refp, &p, &size);
			WT_ERR(__wt_row_ikey(session, 0, p, size, ref));
			parent_incr += sizeof(WT_IKEY) + size;
		} else
			ref->key.recno = (*parent_refp)->key.recno;
		ref->state = WT_REF_MEM;

		/* Initialize the child page. */
		if (parent->type == WT_PAGE_COL_INT)
			child->pg_intl_recno = (*parent_refp)->key.recno;
		child->pg_intl_parent_ref = ref;

		/* Mark it dirty. */
		WT_ERR(__wt_page_modify_init(session, child));
		__wt_page_modify_set(session, child);

		/*
		 * Once the split goes live, the newly created internal pages
		 * might be evicted and their WT_REF structures freed.  If those
		 * pages are evicted before threads exit the previous page index
		 * array, a thread might see a freed WT_REF.  Set the eviction
		 * transaction requirement for the newly created internal pages.
		 */
		child->modify->mod_split_txn = __wt_txn_new_id(session);

		/*
		 * The newly allocated child's page index references the same
		 * structures as the parent.  (We cannot move WT_REF structures,
		 * threads may be underneath us right now changing the structure
		 * state.)  However, if the WT_REF structures reference on-page
		 * information, we have to fix that, because the disk image for
		 * the page that has an page index entry for the WT_REF is about
		 * to change.
		 */
		child_incr = 0;
		child_pindex = WT_INTL_INDEX_GET_SAFE(child);
		for (child_refp = child_pindex->index, j = 0; j < slots; ++j) {
			WT_ERR(__split_ref_deepen_move(session,
			    parent, *parent_refp, &parent_decr, &child_incr));
			*child_refp++ = *parent_refp++;
		}
		__wt_cache_page_inmem_incr(session, child, child_incr);
	}
	WT_ASSERT(session,
	    alloc_refp - alloc_index->index ==
	    alloc_index->entries - skip_trailing);
	WT_ASSERT(session,
	    parent_refp - pindex->index == pindex->entries - skip_trailing);

	/*
	 * Confirm the parent page's index hasn't moved, then update it, which
	 * makes the split visible to threads descending the tree. From this
	 * point on, we're committed to the split.  If subsequent work fails,
	 * we have to panic because we may have threads of control using the
	 * new page index we swap in.
	 *
	 * A note on error handling: until this point, there's no problem with
	 * unwinding on error.  We allocated a new page index, a new set of
	 * WT_REFs and a new set of child pages -- if an error occurred, the
	 * parent remained unchanged, although it may have an incorrect memory
	 * footprint.  From now on we've modified the parent page, attention
	 * needs to be paid.
	 */
	WT_ASSERT(session, WT_INTL_INDEX_GET_SAFE(parent) == pindex);
	WT_INTL_INDEX_SET(parent, alloc_index);
	split_gen = __wt_atomic_addv64(&S2C(session)->split_gen, 1);
	panic = true;

#ifdef HAVE_DIAGNOSTIC
	WT_WITH_PAGE_INDEX(session,
	    __split_verify_intl_key_order(session, parent));
#endif
	/*
	 * Save the number of entries created by deepening the tree and reset
	 * the count of splits into this page after that point.
	 */
	parent->pg_intl_deepen_split_append = 0;
	parent->pg_intl_deepen_split_last = alloc_index->entries;

	/*
	 * The moved reference structures now reference the wrong parent page,
	 * and we have to fix that up.  The problem is revealed when a thread
	 * of control searches for a page's reference structure slot, and fails
	 * to find it because the page it's searching no longer references it.
	 * When that failure happens, the thread waits for the reference's home
	 * page to be updated, which we do here: walk the children and fix them
	 * up.
	 *
	 * We're not acquiring hazard pointers on these pages, they cannot be
	 * evicted because of the eviction transaction value set above.
	 */
	for (parent_refp = alloc_index->index,
	    i = alloc_index->entries; i > 0; ++parent_refp, --i) {
		parent_ref = *parent_refp;
		WT_ASSERT(session, parent_ref->home == parent);
		if (parent_ref->state != WT_REF_MEM)
			continue;

		/*
		 * We left the first/last children of the parent at the current
		 * level to avoid bad split patterns, they might be leaf pages;
		 * check the page type before we continue.
		 */
		child = parent_ref->page;
		if (!WT_PAGE_IS_INTERNAL(child))
			continue;
#ifdef HAVE_DIAGNOSTIC
		WT_WITH_PAGE_INDEX(session,
		    __split_verify_intl_key_order(session, child));
#endif
		/*
		 * We have the parent locked, but there's nothing to prevent
		 * this child from splitting beneath us; ensure that reading
		 * the child's page index structure is safe.
		 */
		WT_ENTER_PAGE_INDEX(session);
		WT_INTL_FOREACH_BEGIN(session, child, child_ref) {
			/*
			 * The page's parent reference may not be wrong, as we
			 * opened up access from the top of the tree already,
			 * pages may have been read in since then.  Check and
			 * only update pages that reference the original page,
			 * they must be wrong.
			 */
			if (child_ref->home == parent) {
				child_ref->home = child;
				child_ref->pindex_hint = 0;
			}
		} WT_INTL_FOREACH_END;
		WT_LEAVE_PAGE_INDEX(session);
	}

	/*
	 * Push out the changes: not required for correctness, but don't let
	 * threads spin on incorrect page references longer than necessary.
	 */
	WT_FULL_BARRIER();
	alloc_index = NULL;

	/*
	 * We can't free the previous parent's index, there may be threads using
	 * it.  Add to the session's discard list, to be freed once we know no
	 * threads can still be using it.
	 *
	 * This change requires care with error handling: we have already
	 * updated the page with a new index.  Even if stashing the old value
	 * fails, we don't roll back that change, because threads may already
	 * be using the new index.
	 */
	size = sizeof(WT_PAGE_INDEX) + pindex->entries * sizeof(WT_REF *);
	WT_ERR(__split_safe_free(session, split_gen, 0, pindex, size));
	parent_decr += size;

	/*
	 * Adjust the parent's memory footprint.
	 */
	__wt_cache_page_inmem_incr(session, parent, parent_incr);
	__wt_cache_page_inmem_decr(session, parent, parent_decr);

	if (0) {
err:		__wt_free_ref_index(session, parent, alloc_index, true);

		/*
		 * If panic is set, we saw an error after opening up the tree
		 * to descent through the parent page's new index.  There is
		 * nothing we can do, the tree is inconsistent and there are
		 * threads potentially active in both versions of the tree.
		 */
		if (panic)
			ret = __wt_panic(session);
	}
	return (ret);
}

/*
 * __split_multi_inmem --
 *	Instantiate a page in a multi-block set, when an update couldn't be
 * written.
 */
static int
__split_multi_inmem(
    WT_SESSION_IMPL *session, WT_PAGE *orig, WT_REF *ref, WT_MULTI *multi)
{
	WT_CURSOR_BTREE cbt;
	WT_DECL_ITEM(key);
	WT_DECL_RET;
	WT_PAGE *page;
	WT_UPDATE *upd;
	WT_SAVE_UPD *supd;
	uint64_t recno;
	uint32_t i, slot;

	__wt_btcur_init(session, &cbt);
	__wt_btcur_open(&cbt);

	/*
	 * We can find unresolved updates when attempting to evict a page, which
	 * can't be written. This code re-creates the in-memory page and applies
	 * the unresolved updates to that page.
	 *
	 * Clear the disk image and link the page into the passed-in WT_REF to
	 * simplify error handling: our caller will not discard the disk image
	 * when discarding the original page, and our caller will discard the
	 * allocated page on error, when discarding the allocated WT_REF.
	 */
	WT_RET(__wt_page_inmem(session, ref,
	    multi->supd_dsk, ((WT_PAGE_HEADER *)multi->supd_dsk)->mem_size,
	    WT_PAGE_DISK_ALLOC, &page));
	multi->supd_dsk = NULL;

	if (orig->type == WT_PAGE_ROW_LEAF)
		WT_RET(__wt_scr_alloc(session, 0, &key));

	/* Re-create each modification we couldn't write. */
	for (i = 0, supd = multi->supd; i < multi->supd_entries; ++i, ++supd)
		switch (orig->type) {
		case WT_PAGE_COL_FIX:
		case WT_PAGE_COL_VAR:
			/* Build a key. */
			upd = supd->ins->upd;
			supd->ins->upd = NULL;
			recno = WT_INSERT_RECNO(supd->ins);

			/* Search the page. */
			WT_ERR(__wt_col_search(session, recno, ref, &cbt));

			/* Apply the modification. */
			WT_ERR(__wt_col_modify(
			    session, &cbt, recno, NULL, upd, false));
			break;
		case WT_PAGE_ROW_LEAF:
			/* Build a key. */
			if (supd->ins == NULL) {
				slot = WT_ROW_SLOT(orig, supd->rip);
				upd = orig->pg_row_upd[slot];
				orig->pg_row_upd[slot] = NULL;

				WT_ERR(__wt_row_leaf_key(
				    session, orig, supd->rip, key, false));
			} else {
				upd = supd->ins->upd;
				supd->ins->upd = NULL;

				key->data = WT_INSERT_KEY(supd->ins);
				key->size = WT_INSERT_KEY_SIZE(supd->ins);
			}

			/* Search the page. */
			WT_ERR(__wt_row_search(session, key, ref, &cbt, true));

			/* Apply the modification. */
			WT_ERR(__wt_row_modify(
			    session, &cbt, key, NULL, upd, false));
			break;
		WT_ILLEGAL_VALUE_ERR(session);
		}

	/*
	 * We modified the page above, which will have set the first dirty
	 * transaction to the last transaction currently running.  However, the
	 * updates we installed may be older than that.  Set the first dirty
	 * transaction to an impossibly old value so this page is never skipped
	 * in a checkpoint.
	 */
	page->modify->first_dirty_txn = WT_TXN_FIRST;

err:	/* Free any resources that may have been cached in the cursor. */
	WT_TRET(__wt_btcur_close(&cbt, true));

	__wt_scr_free(session, &key);
	return (ret);
}

/*
 * __wt_multi_to_ref --
 *	Move a multi-block list into an array of WT_REF structures.
 */
int
__wt_multi_to_ref(WT_SESSION_IMPL *session,
    WT_PAGE *page, WT_MULTI *multi, WT_REF **refp, size_t *incrp)
{
	WT_ADDR *addr;
	WT_IKEY *ikey;
	WT_REF *ref;
	size_t incr;

	addr = NULL;
	incr = 0;

	/* Allocate an underlying WT_REF. */
	WT_RET(__wt_calloc_one(session, refp));
	ref = *refp;
	incr += sizeof(WT_REF);

	/*
	 * Any parent reference must be filled in by our caller; the primary
	 * use of this function is when splitting into a parent page, and we
	 * aren't holding any locks here that would allow us to know which
	 * parent we'll eventually split into, if the tree is simultaneously
	 * being deepened.
	 */
	ref->home = NULL;

	if (multi->supd == NULL) {
		/*
		 * Copy the address: we could simply take the buffer, but that
		 * would complicate error handling, freeing the reference array
		 * would have to avoid freeing the memory, and it's not worth
		 * the confusion.
		 */
		WT_RET(__wt_calloc_one(session, &addr));
		ref->addr = addr;
		addr->size = multi->addr.size;
		addr->type = multi->addr.type;
		WT_RET(__wt_strndup(session,
		    multi->addr.addr, addr->size, &addr->addr));
	} else
		WT_RET(__split_multi_inmem(session, page, ref, multi));

	switch (page->type) {
	case WT_PAGE_ROW_INT:
	case WT_PAGE_ROW_LEAF:
		ikey = multi->key.ikey;
		WT_RET(__wt_row_ikey(
		    session, 0, WT_IKEY_DATA(ikey), ikey->size, ref));
		incr += sizeof(WT_IKEY) + ikey->size;
		break;
	default:
		ref->key.recno = multi->key.recno;
		break;
	}

	ref->state = multi->supd == NULL ? WT_REF_DISK : WT_REF_MEM;

	/*
	 * If our caller wants to track the memory allocations, we have a return
	 * reference.
	 */
	if (incrp != NULL)
		*incrp += incr;
	return (0);
}

/*
 * __split_parent_lock --
 *	Lock the parent page.
 */
static int
__split_parent_lock(
    WT_SESSION_IMPL *session, WT_REF *ref, WT_PAGE **parentp, bool *hazardp)
{
	WT_DECL_RET;
	WT_PAGE *parent;
	WT_REF *parent_ref;

	*hazardp = false;
	*parentp = NULL;

	/*
	 * A checkpoint reconciling this parent page can deadlock with
	 * our split. We have an exclusive page lock on the child before
	 * we acquire the page's reconciliation lock, and reconciliation
	 * acquires the page's reconciliation lock before it encounters
	 * the child's exclusive lock (which causes reconciliation to
	 * loop until the exclusive lock is resolved). If we want to split
	 * the parent, give up to avoid that deadlock.
	 */
	if (S2BT(session)->checkpointing)
		return (EBUSY);

	/*
	 * Get a page-level lock on the parent to single-thread splits into the
	 * page because we need to single-thread sizing/growing the page index.
	 * It's OK to queue up multiple splits as the child pages split, but the
	 * actual split into the parent has to be serialized.  Note we allocate
	 * memory inside of the lock and may want to invest effort in making the
	 * locked period shorter.
	 *
	 * We use the reconciliation lock here because not only do we have to
	 * single-thread the split, we have to lock out reconciliation of the
	 * parent because reconciliation of the parent can't deal with finding
	 * a split child during internal page traversal. Basically, there's no
	 * reason to use a different lock if we have to block reconciliation
	 * anyway.
	 */
	for (;;) {
		parent = ref->home;
<<<<<<< HEAD
		WT_RET(__wt_writelock(session, parent->u.intl.split_lock));
		if (parent == ref->home)
			break;
		/* Try again if the page deepened while we were waiting */
		WT_RET(__wt_writeunlock(session, parent->pg_intl_split_lock));
=======
		F_CAS_ATOMIC(parent, WT_PAGE_RECONCILIATION, ret);
		if (ret == 0) {
			/*
			 * We can race with another thread deepening our parent.
			 * To deal with that, read the parent pointer each time
			 * we try to lock it, and check it's still correct after
			 * it's locked.
			 */
			if (parent == ref->home)
				break;
			F_CLR_ATOMIC(parent, WT_PAGE_RECONCILIATION);
			continue;
		}

		/*
		 * A checkpoint reconciling this parent page can deadlock with
		 * our split. We have an exclusive page lock on the child before
		 * we acquire the page's reconciliation lock, and reconciliation
		 * acquires the page's reconciliation lock before it encounters
		 * the child's exclusive lock (which causes reconciliation to
		 * loop until the exclusive lock is resolved). If we can't lock
		 * the parent, give up to avoid that deadlock.
		 */
		if (S2BT(session)->checkpointing != WT_CKPT_OFF)
			return (EBUSY);
		__wt_yield();
>>>>>>> 6831485e
	}

	/*
	 * We have exclusive access to split the parent, and at this point, the
	 * child prevents the parent from being evicted.  However, once we
	 * update the parent's index, it will no longer refer to the child, and
	 * could conceivably be evicted.  Get a hazard pointer on the parent
	 * now, so that we can safely access it after updating the index.
	 *
	 * Take care getting the page doesn't trigger eviction work: we could
	 * block trying to split a different child of our parent and deadlock
	 * or we could be the eviction server relied upon by other threads to
	 * populate the eviction queue.
	 */
	if (!__wt_ref_is_root(parent_ref = parent->pg_intl_parent_ref)) {
		WT_ERR(__wt_page_in(session, parent_ref, WT_READ_NO_EVICT));
		*hazardp = true;
	}

	*parentp = parent;
	return (0);

err:	F_CLR_ATOMIC(parent, WT_PAGE_RECONCILIATION);
	return (ret);
}

/*
 * __split_parent_unlock --
 *	Unlock the parent page.
 */
static int
__split_parent_unlock(WT_SESSION_IMPL *session, WT_PAGE *parent, bool hazard)
{
	WT_DECL_RET;

	if (hazard)
		ret = __wt_hazard_clear(session, parent);

	F_CLR_ATOMIC(parent, WT_PAGE_RECONCILIATION);
	return (ret);
}

/*
 * __split_parent --
 *	Resolve a multi-page split, inserting new information into the parent.
 */
static int
__split_parent(WT_SESSION_IMPL *session, WT_REF *ref,
    WT_REF **ref_new, uint32_t new_entries, size_t parent_incr, int exclusive)
{
	WT_DECL_RET;
	WT_IKEY *ikey;
	WT_PAGE *parent;
	WT_PAGE_INDEX *alloc_index, *pindex;
	WT_REF **alloc_refp, *next_ref, *parent_ref;
	size_t parent_decr, size;
	uint64_t split_gen;
	uint32_t i, j;
	uint32_t deleted_entries, parent_entries, result_entries;
	bool complete;

	parent = ref->home;
	parent_ref = parent->pg_intl_parent_ref;

	alloc_index = pindex = NULL;
	parent_decr = 0;
	parent_entries = 0;
	complete = false;

	/*
	 * We've locked the parent, which means it cannot split (which is the
	 * only reason to worry about split generation values).
	 */
	pindex = WT_INTL_INDEX_GET_SAFE(parent);
	parent_entries = pindex->entries;

	/*
	 * Remove any refs to deleted pages while we are splitting, we have
	 * the internal page locked down, and are copying the refs into a new
	 * array anyway.  Switch them to the special split state, so that any
	 * reading thread will restart.  Include the ref we are splitting in
	 * the count to be deleted.
	 */
	for (i = 0, deleted_entries = 1; i < parent_entries; ++i) {
		next_ref = pindex->index[i];
		WT_ASSERT(session, next_ref->state != WT_REF_SPLIT);
		if (next_ref->state == WT_REF_DELETED &&
		    __wt_delete_page_skip(session, next_ref) &&
		    __wt_atomic_casv32(
		    &next_ref->state, WT_REF_DELETED, WT_REF_SPLIT))
			deleted_entries++;
	}

	/*
	 * The final entry count consists of the original count, plus any new
	 * pages, less any WT_REFs we're removing.
	 */
	result_entries = (parent_entries + new_entries) - deleted_entries;

	/*
	 * Allocate and initialize a new page index array for the parent, then
	 * copy references from the original index array, plus references from
	 * the newly created split array, into place.
	 */
	size = sizeof(WT_PAGE_INDEX) + result_entries * sizeof(WT_REF *);
	WT_ERR(__wt_calloc(session, 1, size, &alloc_index));
	parent_incr += size;
	alloc_index->index = (WT_REF **)(alloc_index + 1);
	alloc_index->entries = result_entries;
	for (alloc_refp = alloc_index->index, i = 0; i < parent_entries; ++i) {
		next_ref = pindex->index[i];
		if (next_ref == ref) {
			for (j = 0; j < new_entries; ++j) {
				ref_new[j]->home = parent;
				*alloc_refp++ = ref_new[j];

				/*
				 * Clear the split reference as it moves to the
				 * allocated page index, so it never appears on
				 * both after an error.
				 */
				ref_new[j] = NULL;
			}

			/*
			 * We detect append-style workloads to avoid repeatedly
			 * deepening parts of the tree where no work is being
			 * done by tracking if we're splitting after the slots
			 * created by the last split to deepen this parent.
			 *
			 * Note the calculation: i is a 0-based array offset and
			 * split-last is a count of entries, also either or both
			 * i and split-last might be unsigned 0, don't decrement
			 * either one.
			 */
			if (i > parent->pg_intl_deepen_split_last)
				parent->
				    pg_intl_deepen_split_append += new_entries;
		} else if (next_ref->state != WT_REF_SPLIT)
			/* Skip refs we have marked for deletion. */
			*alloc_refp++ = next_ref;
	}

	/*
	 * Confirm the parent page's index hasn't moved then update it, which
	 * makes the split visible to threads descending the tree.
	 */
	WT_ASSERT(session, WT_INTL_INDEX_GET_SAFE(parent) == pindex);
	WT_INTL_INDEX_SET(parent, alloc_index);
	split_gen = __wt_atomic_addv64(&S2C(session)->split_gen, 1);
	alloc_index = NULL;

#ifdef HAVE_DIAGNOSTIC
	WT_WITH_PAGE_INDEX(session,
	    __split_verify_intl_key_order(session, parent));
#endif

	/*
	 * Reset the page's original WT_REF field to split.  Threads cursoring
	 * through the tree were blocked because that WT_REF state was set to
	 * locked.  This update changes the locked state to split, unblocking
	 * those threads and causing them to re-calculate their position based
	 * on the updated parent page's index.
	 */
	WT_PUBLISH(ref->state, WT_REF_SPLIT);

	/*
	 * A note on error handling: failures before we swapped the new page
	 * index into the parent can be resolved by freeing allocated memory
	 * because the original page is unchanged, we can continue to use it
	 * and we have not yet modified the parent.  Failures after we swap
	 * the new page index into the parent are also relatively benign, the
	 * split is OK and complete. For those reasons, we ignore errors past
	 * this point unless there's a panic.
	 */
	complete = true;

	WT_ERR(__wt_verbose(session, WT_VERB_SPLIT,
	    "%s split into parent %" PRIu32 " -> %" PRIu32
	    " (%" PRIu32 ")",
	    __wt_page_type_string(ref->page->type), parent_entries,
	    result_entries, result_entries - parent_entries));

	/*
	 * The new page index is in place, free the WT_REF we were splitting
	 * and any deleted WT_REFs we found, modulo the usual safe free
	 * semantics.
	 */
	for (i = 0; deleted_entries > 0 && i < parent_entries; ++i) {
		next_ref = pindex->index[i];
		if (next_ref->state != WT_REF_SPLIT)
			continue;
		--deleted_entries;

		/*
		 * We set the WT_REF to split, discard it, freeing any resources
		 * it holds.
		 *
		 * Row-store trees where the old version of the page is being
		 * discarded: the previous parent page's key for this child page
		 * may have been an on-page overflow key.  In that case, if the
		 * key hasn't been deleted, delete it now, including its backing
		 * blocks.  We are exchanging the WT_REF that referenced it for
		 * the split page WT_REFs and their keys, and there's no longer
		 * any reference to it.  Done after completing the split (if we
		 * failed, we'd leak the underlying blocks, but the parent page
		 * would be unaffected).
		 */
		if (parent->type == WT_PAGE_ROW_INT) {
			WT_TRET(__split_ovfl_key_cleanup(
			    session, parent, next_ref));
			ikey = __wt_ref_key_instantiated(next_ref);
			if (ikey != NULL) {
				size = sizeof(WT_IKEY) + ikey->size;
				WT_TRET(__split_safe_free(
				    session, split_gen, 0, ikey, size));
				parent_decr += size;
			}
			/*
			 * The page_del structure can be freed immediately: it
			 * is only read when the ref state is WT_REF_DELETED.
			 * The size of the structure wasn't added to the parent,
			 * don't decrement.
			 */
			if (next_ref->page_del != NULL) {
				__wt_free(session,
				    next_ref->page_del->update_list);
				__wt_free(session, next_ref->page_del);
			}
		}

		WT_TRET(__split_safe_free(
		    session, split_gen, 0, next_ref, sizeof(WT_REF)));
		parent_decr += sizeof(WT_REF);
	}

	/* We freed the reference that was split in the loop above. */
	ref = NULL;

	/*
	 * We can't free the previous page index, there may be threads using it.
	 * Add it to the session discard list, to be freed when it's safe.
	 */
	size = sizeof(WT_PAGE_INDEX) + pindex->entries * sizeof(WT_REF *);
	WT_TRET(__split_safe_free(session, split_gen, exclusive, pindex, size));
	parent_decr += size;

	/*
	 * Adjust the parent's memory footprint.
	 */
	__wt_cache_page_inmem_incr(session, parent, parent_incr);
	__wt_cache_page_inmem_decr(session, parent, parent_decr);

	/*
	 * Simple page splits trickle up the tree, that is, as leaf pages grow
	 * large enough and are evicted, they'll split into their parent.  And,
	 * as that parent grows large enough and is evicted, it will split into
	 * its parent and so on.  When the page split wave reaches the root,
	 * the tree will permanently deepen as multiple root pages are written.
	 *	However, this only helps if first, the pages are evicted (and
	 * we resist evicting internal pages for obvious reasons), and second,
	 * if the tree is closed and re-opened from a disk image, which may be
	 * a rare event.
	 *	To avoid the case of internal pages becoming too large when they
	 * aren't being evicted, check internal pages each time a leaf page is
	 * split into them.  If it's big enough, deepen the tree at that point.
	 *	Do the check here because we've just grown the parent page and
	 * are holding it locked.
	 */
	if (ret == 0 && !exclusive &&
	    __split_should_deepen(session, parent_ref))
		ret = __split_deepen(session, parent);

err:	if (!complete)
		for (i = 0; i < parent_entries; ++i) {
			next_ref = pindex->index[i];
			if (next_ref->state == WT_REF_SPLIT)
				next_ref->state = WT_REF_DELETED;
		}
<<<<<<< HEAD
	WT_TRET(__wt_writeunlock(session, parent->pg_intl_split_lock));

	if (hazard)
		WT_TRET(__wt_hazard_clear(session, parent));
=======
>>>>>>> 6831485e

	__wt_free_ref_index(session, NULL, alloc_index, false);

	/*
	 * A note on error handling: if we completed the split, return success,
	 * nothing really bad can have happened, and our caller has to proceed
	 * with the split.
	 */
	if (ret != 0 && ret != WT_PANIC)
		__wt_err(session, ret,
		    "ignoring not-fatal error during parent page split");
	return (ret == WT_PANIC || !complete ? ret : 0);
}

/*
 * __split_insert --
 *	Split a page's last insert list entries into a separate page.
 */
static int
__split_insert(WT_SESSION_IMPL *session, WT_REF *ref)
{
	WT_DECL_RET;
	WT_DECL_ITEM(key);
	WT_INSERT *ins, **insp, *moved_ins, *prev_ins;
	WT_INSERT_HEAD *ins_head;
	WT_PAGE *page, *right;
	WT_REF *child, *split_ref[2] = { NULL, NULL };
	size_t page_decr, parent_incr, right_incr;
	int i;

	page = ref->page;
	right = NULL;
	page_decr = parent_incr = right_incr = 0;

	/*
	 * Assert splitting makes sense; specifically assert the page is dirty,
	 * we depend on that, otherwise the page might be evicted based on its
	 * last reconciliation which no longer matches reality after the split.
	 *
	 * Note this page has already been through an in-memory split.
	 */
	WT_ASSERT(session, __wt_page_can_split(session, page));
	WT_ASSERT(session, __wt_page_is_modified(page));
	F_SET_ATOMIC(page, WT_PAGE_SPLIT_INSERT);

	/* Find the last item on the page. */
	ins_head = page->pg_row_entries == 0 ?
	    WT_ROW_INSERT_SMALLEST(page) :
	    WT_ROW_INSERT_SLOT(page, page->pg_row_entries - 1);
	moved_ins = WT_SKIP_LAST(ins_head);

	/*
	 * The first page in the split is the current page, but we still have
	 * to create a replacement WT_REF, the original WT_REF will be set to
	 * split status and eventually freed.
	 */
	WT_ERR(__wt_calloc_one(session, &split_ref[0]));
	child = split_ref[0];
	*child = *ref;

	/*
	 * The new WT_REF is not quite identical: we have to instantiate a key,
	 * and the new reference is visible to readers once the split completes.
	 *
	 * The key-instantiation code checks for races, clear the key fields so
	 * we don't trigger them.
	 */
	child->key.recno = WT_RECNO_OOB;
	child->key.ikey = NULL;
	child->state = WT_REF_MEM;

	/*
	 * Copy the first key from the original page into first ref in the new
	 * parent.  Pages created in memory always have a "smallest" insert
	 * list, so look there first.  If we don't find one, get the first key
	 * from the disk image.
	 *
	 * We can't just use the key from the original ref: it may have been
	 * suffix-compressed, and after the split the truncated key may not be
	 * valid.
	 */
	WT_ERR(__wt_scr_alloc(session, 0, &key));
	if ((ins = WT_SKIP_FIRST(WT_ROW_INSERT_SMALLEST(page))) != NULL) {
		key->data = WT_INSERT_KEY(ins);
		key->size = WT_INSERT_KEY_SIZE(ins);
	} else
		WT_ERR(__wt_row_leaf_key(
		    session, page, &page->pg_row_d[0], key, true));
	WT_ERR(__wt_row_ikey(session, 0, key->data, key->size, child));
	parent_incr += sizeof(WT_REF) + sizeof(WT_IKEY) + key->size;
	__wt_scr_free(session, &key);

	/*
	 * The second page in the split is a new WT_REF/page pair.
	 */
	WT_ERR(__wt_page_alloc(session, WT_PAGE_ROW_LEAF, 0, 0, false, &right));
	WT_ERR(__wt_calloc_one(session, &right->pg_row_ins));
	WT_ERR(__wt_calloc_one(session, &right->pg_row_ins[0]));
	right_incr += sizeof(WT_INSERT_HEAD);
	right_incr += sizeof(WT_INSERT_HEAD *);

	WT_ERR(__wt_calloc_one(session, &split_ref[1]));
	child = split_ref[1];
	child->page = right;
	child->state = WT_REF_MEM;
	WT_ERR(__wt_row_ikey(session, 0,
	    WT_INSERT_KEY(moved_ins), WT_INSERT_KEY_SIZE(moved_ins),
	    child));
	parent_incr +=
	    sizeof(WT_REF) + sizeof(WT_IKEY) + WT_INSERT_KEY_SIZE(moved_ins);

	/* The new page is dirty by definition. */
	WT_ERR(__wt_page_modify_init(session, right));
	__wt_page_modify_set(session, right);

	/*
	 * We modified the page above, which will have set the first dirty
	 * transaction to the last transaction current running.  However, the
	 * updates we installed may be older than that.  Set the first dirty
	 * transaction to an impossibly old value so this page is never skipped
	 * in a checkpoint.
	 */
	right->modify->first_dirty_txn = WT_TXN_FIRST;

	/*
	 * Calculate how much memory we're moving: figure out how deep the skip
	 * list stack is for the element we are moving, and the memory used by
	 * the item's list of updates.
	 */
	for (i = 0; i < WT_SKIP_MAXDEPTH && ins_head->tail[i] == moved_ins; ++i)
		;
	WT_MEM_TRANSFER(page_decr, right_incr, sizeof(WT_INSERT) +
	    (size_t)i * sizeof(WT_INSERT *) + WT_INSERT_KEY_SIZE(moved_ins));
	WT_MEM_TRANSFER(
	    page_decr, right_incr, __wt_update_list_memsize(moved_ins->upd));

	/*
	 * Allocation operations completed, move the last insert list item from
	 * the original page to the new page.
	 *
	 * First, update the item to the new child page. (Just append the entry
	 * for simplicity, the previous skip list pointers originally allocated
	 * can be ignored.)
	 */
	right->pg_row_ins[0]->head[0] =
	    right->pg_row_ins[0]->tail[0] = moved_ins;

	/*
	 * Remove the entry from the orig page (i.e truncate the skip list).
	 * Following is an example skip list that might help.
	 *
	 *               __
	 *              |c3|
	 *               |
	 *   __		 __    __
	 *  |a2|--------|c2|--|d2|
	 *   |		 |	|
	 *   __		 __    __	   __
	 *  |a1|--------|c1|--|d1|--------|f1|
	 *   |		 |	|	   |
	 *   __    __    __    __    __    __
	 *  |a0|--|b0|--|c0|--|d0|--|e0|--|f0|
	 *
	 *   From the above picture.
	 *   The head array will be: a0, a1, a2, c3, NULL
	 *   The tail array will be: f0, f1, d2, c3, NULL
	 *   We are looking for: e1, d2, NULL
	 *   If there were no f1, we'd be looking for: e0, NULL
	 *   If there were an f2, we'd be looking for: e0, d1, d2, NULL
	 *
	 *   The algorithm does:
	 *   1) Start at the top of the head list.
	 *   2) Step down until we find a level that contains more than one
	 *      element.
	 *   3) Step across until we reach the tail of the level.
	 *   4) If the tail is the item being moved, remove it.
	 *   5) Drop down a level, and go to step 3 until at level 0.
	 */
	prev_ins = NULL;		/* -Wconditional-uninitialized */
	for (i = WT_SKIP_MAXDEPTH - 1, insp = &ins_head->head[i];
	    i >= 0;
	    i--, insp--) {
		/* Level empty, or a single element. */
		if (ins_head->head[i] == NULL ||
		     ins_head->head[i] == ins_head->tail[i]) {
			/* Remove if it is the element being moved. */
			if (ins_head->head[i] == moved_ins)
				ins_head->head[i] = ins_head->tail[i] = NULL;
			continue;
		}

		for (ins = *insp; ins != ins_head->tail[i]; ins = ins->next[i])
			prev_ins = ins;

		/*
		 * Update the stack head so that we step down as far to the
		 * right as possible. We know that prev_ins is valid since
		 * levels must contain at least two items to be here.
		 */
		insp = &prev_ins->next[i];
		if (ins == moved_ins) {
			/* Remove the item being moved. */
			WT_ASSERT(session, ins_head->head[i] != moved_ins);
			WT_ASSERT(session, prev_ins->next[i] == moved_ins);
			*insp = NULL;
			ins_head->tail[i] = prev_ins;
		}
	}

#ifdef HAVE_DIAGNOSTIC
	/*
	 * Verify the moved insert item appears nowhere on the skip list.
	 */
	for (i = WT_SKIP_MAXDEPTH - 1, insp = &ins_head->head[i];
	    i >= 0;
	    i--, insp--)
		for (ins = *insp; ins != NULL; ins = ins->next[i])
			WT_ASSERT(session, ins != moved_ins);
#endif

	/*
	 * Save the transaction ID when the split happened.  Application
	 * threads will not try to forcibly evict the page again until
	 * all concurrent transactions commit.
	 */
	page->modify->inmem_split_txn = __wt_txn_new_id(session);

	/*
	 * Update the page accounting.
	 *
	 * XXX
	 * If we fail to split the parent, the page's accounting will be wrong.
	 */
	__wt_cache_page_inmem_decr(session, page, page_decr);
	__wt_cache_page_inmem_incr(session, right, right_incr);

	/*
	 * Split into the parent.  After this, the original page is no
	 * longer locked, so we cannot safely look at it.
	 */
	page = NULL;
	if ((ret = __split_parent(
	    session, ref, split_ref, 2, parent_incr, false)) != 0) {
		/*
		 * Move the insert list element back to the original page list.
		 * For simplicity, the previous skip list pointers originally
		 * allocated can be ignored, just append the entry to the end of
		 * the level 0 list. As before, we depend on the list having
		 * multiple elements and ignore the edge cases small lists have.
		 */
		right->pg_row_ins[0]->head[0] =
		    right->pg_row_ins[0]->tail[0] = NULL;
		ins_head->tail[0]->next[0] = moved_ins;
		ins_head->tail[0] = moved_ins;

		/*
		 * We marked the new page dirty; we're going to discard it, but
		 * first mark it clean and fix up the cache statistics.
		 */
		__wt_page_modify_clear(session, right);

		WT_ERR(ret);
	}

	WT_STAT_FAST_CONN_INCR(session, cache_inmem_split);
	WT_STAT_FAST_DATA_INCR(session, cache_inmem_split);

	return (0);

err:	if (split_ref[0] != NULL) {
		__wt_free(session, split_ref[0]->key.ikey);
		__wt_free(session, split_ref[0]);
	}
	if (split_ref[1] != NULL) {
		__wt_free(session, split_ref[1]->key.ikey);
		__wt_free(session, split_ref[1]);
	}
	if (right != NULL)
		__wt_page_out(session, &right);
	__wt_scr_free(session, &key);
	return (ret);
}

/*
 * __wt_split_insert --
 *	Lock, then split.
 */
int
__wt_split_insert(WT_SESSION_IMPL *session, WT_REF *ref)
{
	WT_DECL_RET;
	WT_PAGE *parent;
	bool hazard;

	WT_RET(__split_parent_lock(session, ref, &parent, &hazard));
	ret = __split_insert(session, ref);
	WT_TRET(__split_parent_unlock(session, parent, hazard));
	return (ret);
}

/*
 * __wt_split_rewrite --
 *	Rewrite an in-memory page with a new version.
 */
int
__wt_split_rewrite(WT_SESSION_IMPL *session, WT_REF *ref)
{
	WT_PAGE *page;
	WT_PAGE_MODIFY *mod;
	WT_REF new;

	page = ref->page;
	mod = page->modify;

	/*
	 * This isn't a split: a reconciliation failed because we couldn't write
	 * something, and in the case of forced eviction, we need to stop this
	 * page from being such a problem. We have exclusive access, rewrite the
	 * page in memory. The code lives here because the split code knows how
	 * to re-create a page in memory after it's been reconciled, and that's
	 * exactly what we want to do.
	 *
	 * Build the new page.
	 */
	memset(&new, 0, sizeof(new));
	WT_RET(__split_multi_inmem(session, page, &new, &mod->mod_multi[0]));

	/*
	 * Discard the original page.
	 *
	 * Pages with unresolved changes are not marked clean during
	 * reconciliation, do it now.
	 */
	__wt_page_modify_clear(session, page);
	__wt_ref_out(session, ref);

	/* Swap the new page into place. */
	ref->page = new.page;
	WT_PUBLISH(ref->state, WT_REF_MEM);

	return (0);
}

/*
 * __split_multi --
 *	Split a page into multiple pages.
 */
static int
__split_multi(WT_SESSION_IMPL *session, WT_REF *ref, bool closing)
{
	WT_DECL_RET;
	WT_PAGE *page;
	WT_PAGE_MODIFY *mod;
	WT_REF **ref_new;
	size_t parent_incr;
	uint32_t i, new_entries;

	page = ref->page;
	mod = page->modify;
	new_entries = mod->mod_multi_entries;

	parent_incr = 0;

	/*
	 * Convert the split page's multiblock reconciliation information into
	 * an array of page reference structures.
	 */
	WT_RET(__wt_calloc_def(session, new_entries, &ref_new));
	for (i = 0; i < new_entries; ++i)
		WT_ERR(__wt_multi_to_ref(session,
		    page, &mod->mod_multi[i], &ref_new[i], &parent_incr));

	/*
	 * Split into the parent; if we're closing the file, we hold it
	 * exclusively.
	 */
	WT_ERR(__split_parent(
	    session, ref, ref_new, new_entries, parent_incr, closing));

	WT_STAT_FAST_CONN_INCR(session, cache_eviction_split);
	WT_STAT_FAST_DATA_INCR(session, cache_eviction_split);

	__wt_free(session, ref_new);

	/*
	 * The split succeeded, discard the page.
	 *
	 * Pages with unresolved changes are not marked clean during
	 * reconciliation, do it now.
	 */
	__wt_page_modify_clear(session, page);
	__wt_page_out(session, &page);

	return (0);

err:	/*
	 * A note on error handling: in the case of evicting a page that has
	 * unresolved changes, we just instantiated some in-memory pages that
	 * reflect those unresolved changes.  The problem is those pages
	 * reference the same WT_UPDATE chains as the page we're splitting,
	 * that is, we simply copied references into the new pages.  If the
	 * split fails, the original page is fine, but discarding the created
	 * page would free those update chains, and that's wrong.  There isn't
	 * an easy solution, there's a lot of small memory allocations in some
	 * common code paths, and unwinding those changes will be difficult.
	 * For now, leak the memory by not discarding the instantiated pages.
	 */
	for (i = 0; i < new_entries; ++i)
		__wt_free_ref(session, page, ref_new[i], false);
	__wt_free(session, ref_new);
	return (ret);
}

/*
 * __wt_split_multi --
 *	Lock, then split.
 */
int
__wt_split_multi(WT_SESSION_IMPL *session, WT_REF *ref, int closing)
{
	WT_DECL_RET;
	WT_PAGE *parent;
	bool hazard;

	WT_RET(__split_parent_lock(session, ref, &parent, &hazard));
	ret = __split_multi(session, ref, closing);
	WT_TRET(__split_parent_unlock(session, parent, hazard));
	return (ret);
}<|MERGE_RESOLUTION|>--- conflicted
+++ resolved
@@ -870,7 +870,7 @@
 	 * loop until the exclusive lock is resolved). If we want to split
 	 * the parent, give up to avoid that deadlock.
 	 */
-	if (S2BT(session)->checkpointing)
+	if (S2BT(session)->checkpointing != WT_CKPT_OFF)
 		return (EBUSY);
 
 	/*
@@ -890,40 +890,11 @@
 	 */
 	for (;;) {
 		parent = ref->home;
-<<<<<<< HEAD
 		WT_RET(__wt_writelock(session, parent->u.intl.split_lock));
 		if (parent == ref->home)
 			break;
 		/* Try again if the page deepened while we were waiting */
 		WT_RET(__wt_writeunlock(session, parent->pg_intl_split_lock));
-=======
-		F_CAS_ATOMIC(parent, WT_PAGE_RECONCILIATION, ret);
-		if (ret == 0) {
-			/*
-			 * We can race with another thread deepening our parent.
-			 * To deal with that, read the parent pointer each time
-			 * we try to lock it, and check it's still correct after
-			 * it's locked.
-			 */
-			if (parent == ref->home)
-				break;
-			F_CLR_ATOMIC(parent, WT_PAGE_RECONCILIATION);
-			continue;
-		}
-
-		/*
-		 * A checkpoint reconciling this parent page can deadlock with
-		 * our split. We have an exclusive page lock on the child before
-		 * we acquire the page's reconciliation lock, and reconciliation
-		 * acquires the page's reconciliation lock before it encounters
-		 * the child's exclusive lock (which causes reconciliation to
-		 * loop until the exclusive lock is resolved). If we can't lock
-		 * the parent, give up to avoid that deadlock.
-		 */
-		if (S2BT(session)->checkpointing != WT_CKPT_OFF)
-			return (EBUSY);
-		__wt_yield();
->>>>>>> 6831485e
 	}
 
 	/*
@@ -1203,13 +1174,7 @@
 			if (next_ref->state == WT_REF_SPLIT)
 				next_ref->state = WT_REF_DELETED;
 		}
-<<<<<<< HEAD
 	WT_TRET(__wt_writeunlock(session, parent->pg_intl_split_lock));
-
-	if (hazard)
-		WT_TRET(__wt_hazard_clear(session, parent));
-=======
->>>>>>> 6831485e
 
 	__wt_free_ref_index(session, NULL, alloc_index, false);
 
