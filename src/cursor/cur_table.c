--- conflicted
+++ resolved
@@ -74,15 +74,10 @@
  * __wt_apply_single_idx --
  *	Apply an operation to a single index of a table.
  */
-<<<<<<< HEAD
-static int
-__apply_idx(WT_CURSOR_TABLE *ctable, size_t func_off, bool skip_immutable) {
-=======
 int
 __wt_apply_single_idx(WT_SESSION_IMPL *session, WT_INDEX *idx,
     WT_CURSOR *cur, WT_CURSOR_TABLE *ctable, int (*f)(WT_CURSOR *))
 {
->>>>>>> 60900933
 	WT_CURSOR_STATIC_INIT(iface,
 	    __wt_cursor_get_key,	/* get-key */
 	    __wt_cursor_get_value,	/* get-value */
