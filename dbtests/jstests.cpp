// javajstests.cpp 
//

/**
 *    Copyright (C) 2009 10gen Inc.
 *
 *    This program is free software: you can redistribute it and/or  modify
 *    it under the terms of the GNU Affero General Public License, version 3,
 *    as published by the Free Software Foundation.
 *
 *    This program is distributed in the hope that it will be useful,
 *    but WITHOUT ANY WARRANTY; without even the implied warranty of
 *    MERCHANTABILITY or FITNESS FOR A PARTICULAR PURPOSE.  See the
 *    GNU Affero General Public License for more details.
 *
 *    You should have received a copy of the GNU Affero General Public License
 *    along with this program.  If not, see <http://www.gnu.org/licenses/>.
 */

#include "../scripting/engine.h"

#include "dbtests.h"

#include "../db/instance.h"

namespace mongo {
    bool dbEval(const char *ns, BSONObj& cmd, BSONObjBuilder& result, string& errmsg);
} // namespace mongo

namespace JSTests {

    class Fundamental {
    public:
        void run() {
            // By calling JavaJSImpl() inside run(), we ensure the unit test framework's
            // signal handlers are pre-installed from JNI's perspective.  This allows
            // JNI to catch signals generated within the JVM and forward other signals
            // as appropriate.
            ScriptEngine::setup();
            globalScriptEngine->runTest();
        }
    };
    
    class BasicScope {
    public:
        void run(){
            Scope * s = globalScriptEngine->createScope();
            
            s->setNumber( "x" , 5 );
            assert( 5 == s->getNumber( "x" ) );

            s->setNumber( "x" , 1.67 );
            assert( 1.67 == s->getNumber( "x" ) );

            s->setString( "s" , "eliot was here" );
            assert( "eliot was here" == s->getString( "s" ) );
            
            s->setBoolean( "b" , true );
            assert( s->getBoolean( "b" ) );

            if ( 0 ){
                s->setBoolean( "b" , false );
                assert( ! s->getBoolean( "b" ) );
            }

            delete s;
        }
    };

    class FalseTests {
    public:
        void run(){
            Scope * s = globalScriptEngine->createScope();

            assert( ! s->getBoolean( "x" ) );
            
            s->setString( "z" , "" );
            assert( ! s->getBoolean( "z" ) );
            
            
            delete s ;
        }
    };

    class SimpleFunctions {
    public:
        void run(){
            Scope * s = globalScriptEngine->createScope();

            s->invoke( "x=5;" , BSONObj() );
            assert( 5 == s->getNumber( "x" ) );
            
            s->invoke( "return 17;" , BSONObj() );
            assert( 17 == s->getNumber( "return" ) );
            
            s->invoke( "function(){ return 17; }" , BSONObj() );
            assert( 17 == s->getNumber( "return" ) );
            
            s->setNumber( "x" , 1.76 );
            s->invoke( "return x == 1.76; " , BSONObj() );
            assert( s->getBoolean( "return" ) );

            s->setNumber( "x" , 1.76 );
            s->invoke( "return x == 1.79; " , BSONObj() );
            assert( ! s->getBoolean( "return" ) );

            delete s;
        }
    };

    class ObjectMapping {
    public:
        void run(){
            Scope * s = globalScriptEngine->createScope();
            
            BSONObj o = BSON( "x" << 17 << "y" << "eliot" << "z" << "sara" );
            s->setObject( "blah" , o );

            s->invoke( "return blah.x;" , BSONObj() );
            ASSERT_EQUALS( 17 , s->getNumber( "return" ) );
            s->invoke( "return blah.y;" , BSONObj() );
            ASSERT_EQUALS( "eliot" , s->getString( "return" ) );

            s->setThis( & o );
            s->invoke( "return this.z;" , BSONObj() );
            ASSERT_EQUALS( "sara" , s->getString( "return" ) );

            s->invoke( "this.z == 'sara';" , BSONObj() );
            ASSERT_EQUALS( true , s->getBoolean( "return" ) );

            s->invoke( "this.z == 'asara';" , BSONObj() );
            ASSERT_EQUALS( false , s->getBoolean( "return" ) );
            
            s->invoke( "return this.x == 17;" , BSONObj() );
            ASSERT_EQUALS( true , s->getBoolean( "return" ) );

            s->invoke( "return this.x == 18;" , BSONObj() );
            ASSERT_EQUALS( false , s->getBoolean( "return" ) );

            s->invoke( "function(){ return this.x == 17; }" , BSONObj() );
            ASSERT_EQUALS( true , s->getBoolean( "return" ) );

            s->invoke( "function(){ return this.x == 18; }" , BSONObj() );
            ASSERT_EQUALS( false , s->getBoolean( "return" ) );

            s->invoke( "function (){ return this.x == 17; }" , BSONObj() );
            ASSERT_EQUALS( true , s->getBoolean( "return" ) );
            
            s->invoke( "function z(){ return this.x == 18; }" , BSONObj() );
            ASSERT_EQUALS( false , s->getBoolean( "return" ) );

            s->invoke( "x = 5; for( ; x <10; x++){ a = 1; }" , BSONObj() );
            ASSERT_EQUALS( 10 , s->getNumber( "x" ) );
            
            delete s;
        }
    };

    class ObjectDecoding {
    public:
        void run(){
            Scope * s = globalScriptEngine->createScope();
            
            s->invoke( "z = { num : 1 };" , BSONObj() );
            BSONObj out = s->getObject( "z" );
            ASSERT_EQUALS( 1 , out["num"].number() );
            ASSERT_EQUALS( 1 , out.nFields() );

            s->invoke( "z = { x : 'eliot' };" , BSONObj() );
            out = s->getObject( "z" );
            ASSERT_EQUALS( (string)"eliot" , out["x"].valuestr() );
            ASSERT_EQUALS( 1 , out.nFields() );
                           
            BSONObj o = BSON( "x" << 17 );
            s->setObject( "blah" , o );   
            out = s->getObject( "blah" );
            ASSERT_EQUALS( 17 , out["x"].number() );
            
            delete s;
        }
    };
    
    class JSOIDTests {
    public:
        void run(){
#ifdef MOZJS
            Scope * s = globalScriptEngine->createScope();
            
            s->localConnect( "blah" );
            
            s->invoke( "z = { _id : new ObjectId() , a : 123 };" , BSONObj() );
            BSONObj out = s->getObject( "z" );
            ASSERT_EQUALS( 123 , out["a"].number() );
            ASSERT_EQUALS( jstOID , out["_id"].type() );
            
            OID save = out["_id"].__oid();
            
            s->setObject( "a" , out );
            
            s->invoke( "y = { _id : a._id , a : 124 };" , BSONObj() );            
            out = s->getObject( "y" );
            ASSERT_EQUALS( 124 , out["a"].number() );
            ASSERT_EQUALS( jstOID , out["_id"].type() );            
            ASSERT_EQUALS( out["_id"].__oid().str() , save.str() );

            s->invoke( "y = { _id : new ObjectId( a._id ) , a : 125 };" , BSONObj() );            
            out = s->getObject( "y" );
            ASSERT_EQUALS( 125 , out["a"].number() );
            ASSERT_EQUALS( jstOID , out["_id"].type() );            
            ASSERT_EQUALS( out["_id"].__oid().str() , save.str() );

            delete s;
#endif
        }
    };

    class ObjectModTests {
    public:
        void run(){
            Scope * s = globalScriptEngine->createScope();
            
            BSONObj o = BSON( "x" << 17 << "y" << "eliot" << "z" << "sara" );
            s->setObject( "blah" , o , true );
            
            s->invoke( "blah.a = 19;" , BSONObj() );
            BSONObj out = s->getObject( "blah" );
            ASSERT( out["a"].eoo() );

            delete s;
        }
    };

    class OtherJSTypes {
    public:
        void run(){
            Scope * s = globalScriptEngine->createScope();
            
            { // date
                BSONObj o;
                { 
                    BSONObjBuilder b;
                    b.appendDate( "d" , 123456789 );
                    o = b.obj();
                }
                s->setObject( "x" , o );
                
                s->invoke( "return x.d.getTime() != 12;" , BSONObj() );
                ASSERT_EQUALS( true, s->getBoolean( "return" ) );
                
                s->invoke( "z = x.d.getTime();" , BSONObj() );
                ASSERT_EQUALS( 123456789 , s->getNumber( "z" ) );
                
                s->invoke( "z = { z : x.d }" , BSONObj() );
                BSONObj out = s->getObject( "z" );
                ASSERT( out["z"].type() == Date );
            }

            { // regex
                BSONObj o;
                { 
                    BSONObjBuilder b;
                    b.appendRegex( "r" , "^a" , "i" );
                    o = b.obj();
                }
                s->setObject( "x" , o );
                
                s->invoke( "z = x.r.test( 'b' );" , BSONObj() );
                ASSERT_EQUALS( false , s->getBoolean( "z" ) );

                s->invoke( "z = x.r.test( 'a' );" , BSONObj() );
                ASSERT_EQUALS( true , s->getBoolean( "z" ) );

                s->invoke( "z = x.r.test( 'ba' );" , BSONObj() );
                ASSERT_EQUALS( false , s->getBoolean( "z" ) );

                s->invoke( "z = { a : x.r };" , BSONObj() );

                BSONObj out = s->getObject("z");
                ASSERT_EQUALS( (string)"^a" , out["a"].regex() );
                ASSERT_EQUALS( (string)"i" , out["a"].regexFlags() );

            }
            
            delete s;
        }
    };

    class SpecialDBTypes {
    public:
        void run(){
            Scope * s = globalScriptEngine->createScope();

            BSONObjBuilder b;
            b.appendTimestamp( "a" , 123456789 );
            b.appendMinKey( "b" );
            b.appendMaxKey( "c" );
            b.appendTimestamp( "d" , 1234000 , 9876 );
            

            {
                BSONObj t = b.done();
                ASSERT_EQUALS( 1234000U , t["d"].timestampTime() );
                ASSERT_EQUALS( 9876U , t["d"].timestampInc() );
            }

            s->setObject( "z" , b.obj() );
            
            assert( s->invoke( "y = { a : z.a , b : z.b , c : z.c , d: z.d }" , BSONObj() ) == 0 );

            BSONObj out = s->getObject( "y" );
            ASSERT_EQUALS( Timestamp , out["a"].type() );
            ASSERT_EQUALS( MinKey , out["b"].type() );
            ASSERT_EQUALS( MaxKey , out["c"].type() );
            ASSERT_EQUALS( Timestamp , out["d"].type() );

            ASSERT_EQUALS( 9876U , out["d"].timestampInc() );
            ASSERT_EQUALS( 1234000U , out["d"].timestampTime() );
            ASSERT_EQUALS( 123456789U , out["a"].date() );


            delete s;
        }
    };
    
    class TypeConservation {
    public:
        void run(){
            Scope * s = globalScriptEngine->createScope();
            
            //  --  A  --
            
            BSONObj o;
            {
                BSONObjBuilder b ;
                b.append( "a" , (int)5 );
                b.append( "b" , 5.6 );
                o = b.obj();
            }
            ASSERT_EQUALS( NumberInt , o["a"].type() );
            ASSERT_EQUALS( NumberDouble , o["b"].type() );
            
            s->setObject( "z" , o );
            s->invoke( "return z" , BSONObj() );
            BSONObj out = s->getObject( "return" );
            ASSERT_EQUALS( 5 , out["a"].number() );
            ASSERT_EQUALS( 5.6 , out["b"].number() );

            ASSERT_EQUALS( NumberDouble , out["b"].type() );
            ASSERT_EQUALS( NumberInt , out["a"].type() );

            //  --  B  --
            
            {
                BSONObjBuilder b ;
                b.append( "a" , (int)5 );
                b.append( "b" , 5.6 );
                o = b.obj();
            }

            s->setObject( "z" , o , false );
            s->invoke( "return z" , BSONObj() );
            out = s->getObject( "return" );
            ASSERT_EQUALS( 5 , out["a"].number() );
            ASSERT_EQUALS( 5.6 , out["b"].number() );

            ASSERT_EQUALS( NumberDouble , out["b"].type() );
            ASSERT_EQUALS( NumberInt , out["a"].type() );

            
            //  -- C --
            
            {
                BSONObjBuilder b ;
                
                {
                    BSONObjBuilder c;
                    c.append( "0" , 5.5 );
                    c.append( "1" , 6 );
                    b.appendArray( "a" , c.obj() );
                }
                
                o = b.obj();
            }
            
            ASSERT_EQUALS( NumberDouble , o["a"].embeddedObjectUserCheck()["0"].type() );
            ASSERT_EQUALS( NumberInt , o["a"].embeddedObjectUserCheck()["1"].type() );
            
            s->setObject( "z" , o , false );
            out = s->getObject( "z" );

            ASSERT_EQUALS( NumberDouble , out["a"].embeddedObjectUserCheck()["0"].type() );
            ASSERT_EQUALS( NumberInt , out["a"].embeddedObjectUserCheck()["1"].type() );
            
            s->invokeSafe( "z.z = 5;" , BSONObj() );
            out = s->getObject( "z" );
            ASSERT_EQUALS( 5 , out["z"].number() );
            ASSERT_EQUALS( NumberDouble , out["a"].embeddedObjectUserCheck()["0"].type() );
            ASSERT_EQUALS( NumberDouble , out["a"].embeddedObjectUserCheck()["1"].type() ); // TODO: this is technically bad, but here to make sure that i understand the behavior

            delete s;
        }
        
    };
    
<<<<<<< HEAD
    void dummy_function_to_force_dbeval_cpp_linking() {
        BSONObj cmd;
        BSONObjBuilder result;
        string errmsg;
        dbEval( "", cmd, result, errmsg);        
    }
    
    DBDirectClient client;
    
    class Encoding {
    public:
        Encoding() { reset(); }
        ~Encoding() { reset(); }
        void run() {
            string utf8ObjSpec = "{'_id':'\\u0001\\u007f\\u07ff\\uffff'}";
            BSONObj utf8Obj = fromjson( utf8ObjSpec );
            string code = string( "db.jstests.encoding.insert(" ) + utf8ObjSpec + ");";
            cout << "code: " << code << endl;
            BSONObj info;
            BSONElement ret;
            ASSERT( client.eval( "unittest", code, info, ret, 0 ) );
            check( utf8Obj, client.findOne( "unittest.jstests.encoding", BSONObj() ) );
            
//            reset();
//            Scope * s = globalScriptEngine->createScope();
//            code = "db = new Mongo().getDB( \"unittest\" ); " + code;
//            ASSERT( s->exec( code, "foo", true, true, true ) );
//            check( utf8Obj, client.findOne( "unittest.jstests.encoding", BSONObj() ) );
        }
    private:
        void check( const BSONObj &one, const BSONObj &two ) {
            if ( one.woCompare( two ) != 0 ) {
                static string fail = string( "Assertion failure expected " ) + string( one ) + ", got " + string( two );
                FAIL( fail.c_str() );
            }
        }
        void reset() {
            client.dropCollection( "unittest.jstests.encoding" );            
=======
    class WeirdObjects {
    public:

        BSONObj build( int depth ){
            BSONObjBuilder b;
            b.append( "0" , depth );
            if ( depth > 0 )
                b.appendArray( "1" , build( depth - 1 ) );
            return b.obj();
        }
        
        void run(){
            Scope * s = globalScriptEngine->createScope();

            s->localConnect( "blah" );
            
            for ( int i=5; i<100 ; i += 10 ){
                s->setObject( "a" , build(i) , false );
                s->invokeSafe( "tojson( a )" , BSONObj() );
                
                s->setObject( "a" , build(5) , true );
                s->invokeSafe( "tojson( a )" , BSONObj() );
            }

            delete s;
>>>>>>> 5f4cb7b2
        }
    };

    class All : public Suite {
    public:
        All() {
            add< Fundamental >();
            add< BasicScope >();
            add< FalseTests >();
            add< SimpleFunctions >();
            add< ObjectMapping >();
            add< ObjectDecoding >();
            add< JSOIDTests >();
            add< ObjectModTests >();
            add< OtherJSTypes >();
            add< SpecialDBTypes >();
            add< TypeConservation >();
<<<<<<< HEAD
            add< Encoding >();
=======
            add< WeirdObjects >();
>>>>>>> 5f4cb7b2
        }
    };
    
} // namespace JavaJSTests

UnitTest::TestPtr jsTests() {
    return UnitTest::createSuite< JSTests::All >();
}<|MERGE_RESOLUTION|>--- conflicted
+++ resolved
@@ -402,7 +402,6 @@
         
     };
     
-<<<<<<< HEAD
     void dummy_function_to_force_dbeval_cpp_linking() {
         BSONObj cmd;
         BSONObjBuilder result;
@@ -441,7 +440,9 @@
         }
         void reset() {
             client.dropCollection( "unittest.jstests.encoding" );            
-=======
+        }
+    };
+
     class WeirdObjects {
     public:
 
@@ -467,7 +468,6 @@
             }
 
             delete s;
->>>>>>> 5f4cb7b2
         }
     };
 
@@ -485,11 +485,8 @@
             add< OtherJSTypes >();
             add< SpecialDBTypes >();
             add< TypeConservation >();
-<<<<<<< HEAD
             add< Encoding >();
-=======
             add< WeirdObjects >();
->>>>>>> 5f4cb7b2
         }
     };
     
