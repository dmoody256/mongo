--- conflicted
+++ resolved
@@ -52,12 +52,13 @@
 
 # Java and Python APIs
 if test "$wt_cv_enable_java" = "yes" -o "$wt_cv_enable_python" = "yes"; then
-        AC_PATH_PROG([SWIG], [swig], [swig])
+	AX_PKG_SWIG(2.0.4, [],
+	    [ AC_MSG_ERROR([SWIG is required to build Java or Python APIs.]) ])
 fi
 
 if test "$wt_cv_enable_java" = "yes"; then
 	JAVAC=${JAVAC-javac}
-        AX_PROG_JAVAC
+	AX_PROG_JAVAC
 	AX_JNI_INCLUDE_DIR
 	for JNI_INCLUDE_DIR in $JNI_INCLUDE_DIRS ; do
 		JNI_CPPFLAGS="$JNI_CPPFLAGS -I$JNI_INCLUDE_DIR"
@@ -67,11 +68,6 @@
 
 if test "$wt_cv_enable_python" = "yes"; then
 	AM_PATH_PYTHON([2.6])
-<<<<<<< HEAD
-=======
-        AX_PKG_SWIG(2.0.4, [],
-	    [ AC_MSG_ERROR([SWIG is required to build Python support.]) ])
->>>>>>> 71407c0c
 fi
 
 AM_TYPES
